from pyomo.environ import (
    SolverFactory,
    TransformationFactory,
    assert_optimal_termination,
    value,
)

from idaes.core.util import DiagnosticsToolbox

import pytest

from prommis.leaching.leach_flowsheet import build_model, set_inputs, set_scaling


@pytest.fixture(scope="module")
def model():
    m = build_model()
    set_inputs(m)

<<<<<<< HEAD
    assert number_variables(model.fs.leach) == 197
    assert number_total_constraints(model.fs.leach) == 164
    assert number_unused_variables(model.fs.leach) == 0
=======
    return m
>>>>>>> 6ca26caf


@pytest.mark.unit
def test_structural_issues(model):
    dt = DiagnosticsToolbox(model)
    dt.report_structural_issues()
    dt.assert_no_structural_warnings()


@pytest.mark.component
@pytest.mark.solver
def test_solve(model):
    set_scaling(model)
    # Create a scaled version of the model to solve
    scaling = TransformationFactory("core.scale_model")
    scaled_model = scaling.create_using(model, rename=False)

    initializer = model.fs.leach.default_initializer()
    try:
        initializer.initialize(scaled_model.fs.leach)
    except:
        pass

    # Solve scaled model
    solver = SolverFactory("ipopt")
    results = solver.solve(scaled_model, tee=False)

    # Propagate results back to unscaled model
    scaling.propagate_solution(scaled_model, model)

    assert_optimal_termination(results)


@pytest.mark.component
@pytest.mark.solver
def test_numerical_issues(model):
    dt = DiagnosticsToolbox(model)
    dt.assert_no_numerical_warnings()


@pytest.mark.component
@pytest.mark.solver
def test_solution(model):
    conversion = {
        "Al2O3": 0.03003765546930494,
        "CaO": 0.5145052459223426,
        "Ce2O3": 0.4207435931354908,
        "Dy2O3": 0.22365403062817607,
        "Fe2O3": 0.16338507097541013,
        "Gd2O3": 0.6106358012228825,
        "La2O3": 0.38342494088341084,
        "Nd2O3": 0.45795409973702533,
        "Pr2O3": 0.4842509098265882,
        "Sc2O3": 0.05486783341762388,
        "Sm2O3": 0.23377407833771635,
        "Y2O3": 0.15092538416884166,
        "inerts": 0.0,
    }
    recovery = {
        "inerts": 3.3306690738754696e-14,
        "Sc2O3": 5.486783341761903,
        "Y2O3": 15.092538416882373,
        "La2O3": 38.342494088335066,
        "Ce2O3": 42.074359313539645,
        "Pr2O3": 48.42509098259142,
        "Nd2O3": 45.79540997369025,
        "Sm2O3": 23.377407833768427,
        "Gd2O3": 61.06358012227954,
        "Dy2O3": 22.365403062815247,
        "Al2O3": 3.0037655469309033,
        "CaO": 51.45052459223044,
        "Fe2O3": 16.33850709753919,
    }

    for k, v in model.fs.leach.mscontactor.solid[0, 1].conversion.items():
        f_in = model.fs.leach.solid_inlet.flow_mass[0]
        f_out = model.fs.leach.solid_outlet.flow_mass[0]
        x_in = model.fs.leach.solid_inlet.mass_frac_comp[0, k]
        x_out = model.fs.leach.solid_outlet.mass_frac_comp[0, k]

        r = value(1 - f_out * x_out / (f_in * x_in)) * 100

        assert value(v) == pytest.approx(conversion[k], rel=1e-5, abs=1e-6)
        assert r == pytest.approx(recovery[k], rel=1e-5, abs=1e-6)<|MERGE_RESOLUTION|>--- conflicted
+++ resolved
@@ -17,13 +17,11 @@
     m = build_model()
     set_inputs(m)
 
-<<<<<<< HEAD
     assert number_variables(model.fs.leach) == 197
     assert number_total_constraints(model.fs.leach) == 164
     assert number_unused_variables(model.fs.leach) == 0
-=======
+
     return m
->>>>>>> 6ca26caf
 
 
 @pytest.mark.unit
