from pyomo.common.config import Bool, ConfigDict, ConfigValue, In
from pyomo.environ import Constraint, Param
from pyomo.network import Port

from idaes.core import (
    FlowDirection,
    UnitModelBlockData,
    declare_process_block_class,
    useDefault,
)
from idaes.core.util.config import is_physical_parameter_block
from idaes.models.unit_models.mscontactor import MSContactor

Stream_Config = ConfigDict()

Stream_Config.declare(
    "property_package",
    ConfigValue(
        default=useDefault,
        domain=is_physical_parameter_block,
        description="Property package to use for given stream",
        doc="""Property parameter object used to define property calculations for given stream,
**default** - useDefault.
**Valid values:** {
**useDefault** - use default package from parent model or flowsheet,
**PhysicalParameterObject** - a PhysicalParameterBlock object.}""",
    ),
)

Stream_Config.declare(
    "property_package_args",
    ConfigDict(
        implicit=True,
        description="Dict of arguments to use for constructing property package",
        doc="""A ConfigDict with arguments to be passed to property block(s)
and used when constructing these,
**default** - None.
**Valid values:** {
see property package for documentation.}""",
    ),
)

Stream_Config.declare(
    "flow_direction",
    ConfigValue(
        default=FlowDirection.forward,
        domain=In(FlowDirection),
        doc="Direction of flow for stream",
        description="FlowDirection Enum indicating direction of "
        "flow for given stream. Default=FlowDirection.forward.",
    ),
)

Stream_Config.declare(
    "has_energy_balance",
    ConfigValue(
        default=False,
        domain=Bool,
        doc="Bool indicating whether to include energy balance for stream. Default=True.",
    ),
)

Stream_Config.declare(
    "has_pressure_balance",
    ConfigValue(
        default=True,
        domain=Bool,
        doc="Bool indicating whether to include pressure balance for stream. Default=True.",
    ),
)


@declare_process_block_class("SolventExtraction")
class SolventExtractionData(UnitModelBlockData):
    CONFIG = UnitModelBlockData.CONFIG()

    CONFIG.declare(
        "aqueous_stream",
        Stream_Config(
            description="Aqueous stream properties",
        ),
    )

    CONFIG.declare(
        "organic_stream",
        Stream_Config(
            description="Organic stream properties",
        ),
    )

    CONFIG.declare(
        "number_of_finite_elements",
        ConfigValue(domain=int, description="Number of finite elements to use"),
    )

    CONFIG.declare(
        "aqueous_to_organic",
        ConfigValue(
            default=True,
            domain=Bool,
            description="Direction of the transfer between two phases",
        ),
    )

    def build(self):
        super().build()

        streams_dict = {
            "aqueous": self.config.aqueous_stream,
            "organic": self.config.organic_stream,
        }
        self.mscontactor = MSContactor(
            streams=streams_dict,
            number_of_finite_elements=self.config.number_of_finite_elements,
        )

        def param_init(b, s, k, l, m):
            b.partition_coefficient[s, (k, l, m)] = 1

        self.partition_coefficient = Param(
            self.mscontactor.elements,
            self.mscontactor.stream_component_interactions,
<<<<<<< HEAD
=======
            initialize=param_init,
>>>>>>> da32b73d
            mutable=True,
            doc="The fraction of component that goes from aqueous to organic phase",
        )

        self.aqueous_inlet = Port(extends=self.mscontactor.aqueous_inlet)
        self.aqueous_outlet = Port(extends=self.mscontactor.aqueous_outlet)
        self.organic_inlet = Port(extends=self.mscontactor.organic_inlet)
        self.organic_outlet = Port(extends=self.mscontactor.organic_outlet)

        def mass_transfer_term(b, t, s, k, l, m):
<<<<<<< HEAD
            if self.config.aqueous_to_organic == True:
                aqueous = b.mscontactor.aqueous
                if self.config.aqueous_stream.flow_direction == FlowDirection.forward:
                    if s == b.mscontactor.elements.first():
                        return (
                            b.mscontactor.material_transfer_term[t, s, (k, l, m)]
                            == -b.mscontactor.aqueous_inlet_state[
                                t
                            ].get_material_flow_terms(aqueous.phase_list, m)
                            * b.partition_coefficient[s, (k, l, m)]
                        )
                    else:
                        return (
                            b.mscontactor.material_transfer_term[t, s, (k, l, m)]
                            == -b.mscontactor.aqueous[
                                t, b.mscontactor.elements.prev(s)
                            ].get_material_flow_terms(aqueous.phase_list, m)
                            * b.partition_coefficient[s, (k, l, m)]
                        )
                else:
                    if s == b.mscontactor.elements.last():
                        return (
                            b.mscontactor.material_transfer_term[t, s, (k, l, m)]
                            == -b.mscontactor.aqueous_inlet_state[
                                t
                            ].get_material_flow_terms(aqueous.phase_list, m)
                            * b.partition_coefficient[s, (k, l, m)]
                        )
                    else:
                        return (
                            b.mscontactor.material_transfer_term[t, s, (k, l, m)]
                            == -b.mscontactor.aqueous[
                                t, b.mscontactor.elements.next(s)
                            ].get_material_flow_terms(aqueous.phase_list, m)
                            * b.partition_coefficient[s, (k, l, m)]
                        )
            else:
                organic = b.mscontactor.organic
                if self.config.organic_stream.flow_direction == FlowDirection.forward:
                    if s == b.mscontactor.elements.first():
                        return (
                            b.mscontactor.material_transfer_term[t, s, (k, l, m)]
                            == b.mscontactor.organic_inlet_state[
                                t
                            ].get_material_flow_terms(organic.phase_list, m)
                            * b.partition_coefficient[s, (k, l, m)]
                        )
                    else:
                        return (
                            b.mscontactor.material_transfer_term[t, s, (k, l, m)]
                            == b.mscontactor.organic[
                                t, b.mscontactor.elements.prev(s)
                            ].get_material_flow_terms(organic.phase_list, m)
                            * b.partition_coefficient[s, (k, l, m)]
                        )
                else:
                    if s == b.mscontactor.elements.last():
                        return (
                            b.mscontactor.material_transfer_term[t, s, (k, l, m)]
                            == b.mscontactor.organic_inlet_state[
                                t
                            ].get_material_flow_terms(organic.phase_list, m)
                            * b.partition_coefficient[s, (k, l, m)]
                        )
                    else:
                        return (
                            b.mscontactor.material_transfer_term[t, s, (k, l, m)]
                            == b.mscontactor.organic[
                                t, b.mscontactor.elements.next(s)
                            ].get_material_flow_terms(organic.phase_list, m)
                            * b.partition_coefficient[s, (k, l, m)]
                        )
=======
            if self.config.aqueous_to_organic:
                stream_state = b.mscontactor.aqueous
                in_state = b.mscontactor.aqueous_inlet_state
                stream_name = self.config.aqueous_stream
                sign = -1
            else:
                stream_state = b.mscontactor.organic
                in_state = b.mscontactor.organic_inlet_state
                stream_name = self.config.organic_stream
                sign = 1

            if stream_name.flow_direction == FlowDirection.forward:
                if s == b.mscontactor.elements.first():
                    state = in_state[t]
                else:
                    state = stream_state[t, b.mscontactor.elements.prev(s)]
            else:
                if s == b.mscontactor.elements.last():
                    state = in_state[t]
                else:
                    state = stream_state[t, b.mscontactor.elements.next(s)]

            return (
                b.mscontactor.material_transfer_term[t, s, (k, l, m)]
                == sign
                * state.get_material_flow_terms(stream_state.phase_list, m)
                * b.partition_coefficient[s, (k, l, m)]
            )
>>>>>>> da32b73d

        self.mass_transfer_constraint = Constraint(
            self.flowsheet().time,
            self.mscontactor.elements,
            self.mscontactor.stream_component_interactions,
            rule=mass_transfer_term,
        )<|MERGE_RESOLUTION|>--- conflicted
+++ resolved
@@ -120,10 +120,7 @@
         self.partition_coefficient = Param(
             self.mscontactor.elements,
             self.mscontactor.stream_component_interactions,
-<<<<<<< HEAD
-=======
             initialize=param_init,
->>>>>>> da32b73d
             mutable=True,
             doc="The fraction of component that goes from aqueous to organic phase",
         )
@@ -134,80 +131,6 @@
         self.organic_outlet = Port(extends=self.mscontactor.organic_outlet)
 
         def mass_transfer_term(b, t, s, k, l, m):
-<<<<<<< HEAD
-            if self.config.aqueous_to_organic == True:
-                aqueous = b.mscontactor.aqueous
-                if self.config.aqueous_stream.flow_direction == FlowDirection.forward:
-                    if s == b.mscontactor.elements.first():
-                        return (
-                            b.mscontactor.material_transfer_term[t, s, (k, l, m)]
-                            == -b.mscontactor.aqueous_inlet_state[
-                                t
-                            ].get_material_flow_terms(aqueous.phase_list, m)
-                            * b.partition_coefficient[s, (k, l, m)]
-                        )
-                    else:
-                        return (
-                            b.mscontactor.material_transfer_term[t, s, (k, l, m)]
-                            == -b.mscontactor.aqueous[
-                                t, b.mscontactor.elements.prev(s)
-                            ].get_material_flow_terms(aqueous.phase_list, m)
-                            * b.partition_coefficient[s, (k, l, m)]
-                        )
-                else:
-                    if s == b.mscontactor.elements.last():
-                        return (
-                            b.mscontactor.material_transfer_term[t, s, (k, l, m)]
-                            == -b.mscontactor.aqueous_inlet_state[
-                                t
-                            ].get_material_flow_terms(aqueous.phase_list, m)
-                            * b.partition_coefficient[s, (k, l, m)]
-                        )
-                    else:
-                        return (
-                            b.mscontactor.material_transfer_term[t, s, (k, l, m)]
-                            == -b.mscontactor.aqueous[
-                                t, b.mscontactor.elements.next(s)
-                            ].get_material_flow_terms(aqueous.phase_list, m)
-                            * b.partition_coefficient[s, (k, l, m)]
-                        )
-            else:
-                organic = b.mscontactor.organic
-                if self.config.organic_stream.flow_direction == FlowDirection.forward:
-                    if s == b.mscontactor.elements.first():
-                        return (
-                            b.mscontactor.material_transfer_term[t, s, (k, l, m)]
-                            == b.mscontactor.organic_inlet_state[
-                                t
-                            ].get_material_flow_terms(organic.phase_list, m)
-                            * b.partition_coefficient[s, (k, l, m)]
-                        )
-                    else:
-                        return (
-                            b.mscontactor.material_transfer_term[t, s, (k, l, m)]
-                            == b.mscontactor.organic[
-                                t, b.mscontactor.elements.prev(s)
-                            ].get_material_flow_terms(organic.phase_list, m)
-                            * b.partition_coefficient[s, (k, l, m)]
-                        )
-                else:
-                    if s == b.mscontactor.elements.last():
-                        return (
-                            b.mscontactor.material_transfer_term[t, s, (k, l, m)]
-                            == b.mscontactor.organic_inlet_state[
-                                t
-                            ].get_material_flow_terms(organic.phase_list, m)
-                            * b.partition_coefficient[s, (k, l, m)]
-                        )
-                    else:
-                        return (
-                            b.mscontactor.material_transfer_term[t, s, (k, l, m)]
-                            == b.mscontactor.organic[
-                                t, b.mscontactor.elements.next(s)
-                            ].get_material_flow_terms(organic.phase_list, m)
-                            * b.partition_coefficient[s, (k, l, m)]
-                        )
-=======
             if self.config.aqueous_to_organic:
                 stream_state = b.mscontactor.aqueous
                 in_state = b.mscontactor.aqueous_inlet_state
@@ -236,7 +159,6 @@
                 * state.get_material_flow_terms(stream_state.phase_list, m)
                 * b.partition_coefficient[s, (k, l, m)]
             )
->>>>>>> da32b73d
 
         self.mass_transfer_constraint = Constraint(
             self.flowsheet().time,
