from pyomo.environ import Param, Set, Var, units

from idaes.core import (
    Component,
    MaterialFlowBasis,
    Phase,
    PhysicalParameterBlock,
    StateBlock,
    StateBlockData,
    declare_process_block_class,
)
from idaes.core.util.initialization import fix_state_vars


@declare_process_block_class("REESolExAqParameters")
class REESolExAqParameterData(PhysicalParameterBlock):
    def build(self):
        super().build()

        self.liquid = Phase()

        # Solvents
        self.H2SO4 = Component()

        # Inerts
        self.H2O = Component()
        self.H = Component()
        self.SO4 = Component()
        self.HSO4 = Component()

        # Contaminants
        self.Al = Component()
        self.Ca = Component()
        self.Fe = Component()

        # REEs
        self.Sc = Component()
        self.Y = Component()
        self.La = Component()
        self.Ce = Component()
        self.Pr = Component()
        self.Nd = Component()
        self.Sm = Component()
        self.Gd = Component()
        self.Dy = Component()

        self.dissolved_elements = Set(
            initialize=[
                "H2SO4",
                "H",
                "SO4",
                "HSO4",
                "Al",
                "Ca",
                "Fe",
                "Sc",
                "Y",
                "La",
                "Ce",
                "Pr",
                "Nd",
                "Sm",
                "Gd",
                "Dy",
            ]
        )

        self.mw = Param(
            self.component_list,
            units=units.kg / units.mol,
            initialize={
                "H2SO4": 98.079e-3,
                "H2O": 18.015e-3,
                "H": 1.008e-3,
                "SO4": 96.06e-3,
                "HSO4": 97.068e-3,
                "Sc": 44.946e-3,
                "Y": 88.905e-3,
                "La": 138.905e-3,
                "Ce": 140.116e-3,
                "Pr": 140.907e-3,
                "Nd": 144.242e-3,
                "Sm": 150.36e-3,
                "Gd": 157.25e-3,
                "Dy": 162.50e-3,
                "Al": 26.982e-3,
                "Ca": 40.078e-3,
                "Fe": 55.845e-3,
            },
        )

        # density of H2O
        self.dens_mol = Param(
            initialize=1,
            units=units.kg / units.litre,
            mutable=True,
        )

        self._state_block_class = REESolExAqStateBlock

    @classmethod
    def define_metadata(cls, obj):
        obj.add_default_units(
            {
                "time": units.hour,
                "mass": units.kg,
                "amount": units.mol,
                "length": units.m,
                "temperature": units.K,
            }
        )


class _REESolExAqStateBlock(StateBlock):
    def fix_initialization_states(self):
        fix_state_vars(self)


@declare_process_block_class("REESolExAqStateBlock", block_class=_REESolExAqStateBlock)
class REESolExAqStateBlockData(StateBlockData):
    def build(self):
        super().build()

        self.conc_mass_comp = Var(
            self.params.dissolved_elements,
            units=units.mg / units.L,
            bounds=(1e-20, None),
        )

        self.flow_vol = Var(units=units.L / units.hour, bounds=(1e-8, None))

        self.conc_mol_comp = Var(
            self.params.dissolved_elements,
            units=units.mol / units.L,
            initialize=1e-5,
            bounds=(1e-20, None),
        )

        # Concentration conversion constraint
        @self.Constraint(self.params.dissolved_elements)
        def molar_concentration_constraint(b, j):
            return (
                units.convert(
                    b.conc_mol_comp[j] * b.params.mw[j], to_units=units.mg / units.litre
                )
                == b.conc_mass_comp[j]
            )

    def get_material_flow_basis(self):
        return MaterialFlowBasis.molar

    def get_material_flow_terms(self, p, j):
        if j == "H2O":
            return self.flow_vol * self.params.dens_mol / self.params.mw[j]
        else:
            return units.convert(
                self.flow_vol * self.conc_mass_comp[j] / self.params.mw[j],
                to_units=units.mol / units.hour,
            )

    def get_material_density_terms(self, p, j):
<<<<<<< HEAD
        if j == "H2SO4":
=======
        if j == "H2O":
>>>>>>> da32b73d
            return units.convert(
                self.params.dens_mol / self.params.mw[j],
                to_units=units.mol / units.m**3,
            )
        else:
            return units.convert(
                self.conc_mass_comp[j] / self.params.mw[j],
                to_units=units.mol / units.m**3,
            )

    def define_state_vars(self):
        return {"flow_vol": self.flow_vol, "conc_mass_comp": self.conc_mass_comp}<|MERGE_RESOLUTION|>--- conflicted
+++ resolved
@@ -159,11 +159,7 @@
             )
 
     def get_material_density_terms(self, p, j):
-<<<<<<< HEAD
-        if j == "H2SO4":
-=======
         if j == "H2O":
->>>>>>> da32b73d
             return units.convert(
                 self.params.dens_mol / self.params.mw[j],
                 to_units=units.mol / units.m**3,
