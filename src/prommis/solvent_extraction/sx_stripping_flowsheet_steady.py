--- conflicted
+++ resolved
@@ -12,7 +12,6 @@
 from prommis.solvent_extraction.ree_aq_distribution import REESolExAqParameters
 from prommis.solvent_extraction.solvent_extraction import SolventExtraction
 
-<<<<<<< HEAD
 m = ConcreteModel()
 m.fs = FlowsheetBlock(dynamic=False)
 m.fs.prop_o = REESolExOgParameters()
@@ -106,105 +105,4 @@
 m.fs.solex.mscontactor.organic[0, 1].conc_mass_comp.display()
 
 # Final aqueous outlets display
-m.fs.solex.mscontactor.aqueous[0, 1].conc_mass_comp.display()
-=======
-
-def main():
-    m = ConcreteModel()
-    m.fs = FlowsheetBlock(dynamic=False)
-    m.fs.prop_o = REESolExOgParameters()
-    m.fs.prop_a = REESolExAqParameters()
-    m.fs.leach_soln = LeachSolutionParameters()
-
-    number_of_stages = 1
-
-    m.fs.solex = SolventExtraction(
-        number_of_finite_elements=number_of_stages,
-        dynamic=False,
-        aqueous_stream={
-            "property_package": m.fs.prop_a,
-            "flow_direction": FlowDirection.backward,
-            "has_energy_balance": False,
-            "has_pressure_balance": False,
-        },
-        organic_stream={
-            "property_package": m.fs.prop_o,
-            "flow_direction": FlowDirection.forward,
-            "has_energy_balance": False,
-            "has_pressure_balance": False,
-        },
-        aqueous_to_organic=False,
-    )
-
-    m.fs.solex.partition_coefficient[:, "aqueous", "organic", "Al"] = 1 - 0.5 / 100
-    m.fs.solex.partition_coefficient[:, "aqueous", "organic", "Ca"] = 1 - 0.5 / 100
-    m.fs.solex.partition_coefficient[:, "aqueous", "organic", "Fe"] = 1 - 0.5 / 100
-    m.fs.solex.partition_coefficient[:, "aqueous", "organic", "Sc"] = 1 - 98.5 / 100
-    m.fs.solex.partition_coefficient[:, "aqueous", "organic", "Y"] = 1 - 0.5 / 100
-    m.fs.solex.partition_coefficient[:, "aqueous", "organic", "La"] = 1 - 0.5 / 100
-    m.fs.solex.partition_coefficient[:, "aqueous", "organic", "Ce"] = 1 - 0.5 / 100
-    m.fs.solex.partition_coefficient[:, "aqueous", "organic", "Pr"] = 1 - 0.5 / 100
-    m.fs.solex.partition_coefficient[:, "aqueous", "organic", "Nd"] = 1 - 0.5 / 100
-    m.fs.solex.partition_coefficient[:, "aqueous", "organic", "Sm"] = 1 - 0.5 / 100
-    m.fs.solex.partition_coefficient[:, "aqueous", "organic", "Gd"] = 1 - 0.5 / 100
-    m.fs.solex.partition_coefficient[:, "aqueous", "organic", "Dy"] = 1 - 0.5 / 100
-
-    m.fs.solex.mscontactor.aqueous_inlet_state[0].conc_mass_comp["H2O"].fix(1e-9)
-    m.fs.solex.mscontactor.aqueous_inlet_state[0].conc_mass_comp["H"].fix(1e-9)
-    m.fs.solex.mscontactor.aqueous_inlet_state[0].conc_mass_comp["SO4"].fix(1e-9)
-    m.fs.solex.mscontactor.aqueous_inlet_state[0].conc_mass_comp["HSO4"].fix(1e-9)
-    m.fs.solex.mscontactor.aqueous_inlet_state[0].conc_mass_comp["Al"].fix(128.94)
-    m.fs.solex.mscontactor.aqueous_inlet_state[0].conc_mass_comp["Ca"].fix(878.9)
-    m.fs.solex.mscontactor.aqueous_inlet_state[0].conc_mass_comp["Fe"].fix(44.723)
-    m.fs.solex.mscontactor.aqueous_inlet_state[0].conc_mass_comp["Sc"].fix(288.01)
-    m.fs.solex.mscontactor.aqueous_inlet_state[0].conc_mass_comp["Y"].fix(108.94)
-    m.fs.solex.mscontactor.aqueous_inlet_state[0].conc_mass_comp["La"].fix(287.49)
-    m.fs.solex.mscontactor.aqueous_inlet_state[0].conc_mass_comp["Ce"].fix(731.14)
-    m.fs.solex.mscontactor.aqueous_inlet_state[0].conc_mass_comp["Pr"].fix(127.25)
-    m.fs.solex.mscontactor.aqueous_inlet_state[0].conc_mass_comp["Nd"].fix(352.60)
-    m.fs.solex.mscontactor.aqueous_inlet_state[0].conc_mass_comp["Sm"].fix(64.22)
-    m.fs.solex.mscontactor.aqueous_inlet_state[0].conc_mass_comp["Gd"].fix(30.39)
-    m.fs.solex.mscontactor.aqueous_inlet_state[0].conc_mass_comp["Dy"].fix(17.63)
-
-    m.fs.solex.mscontactor.aqueous_inlet_state[0].flow_vol.fix(0.13)
-
-    m.fs.solex.mscontactor.organic_inlet_state[0].conc_mass_comp["Al"].fix(52.249)
-    m.fs.solex.mscontactor.organic_inlet_state[0].conc_mass_comp["Ca"].fix(356.139)
-    m.fs.solex.mscontactor.organic_inlet_state[0].conc_mass_comp["Fe"].fix(18.122)
-    m.fs.solex.mscontactor.organic_inlet_state[0].conc_mass_comp["Sc"].fix(39.3)
-    m.fs.solex.mscontactor.organic_inlet_state[0].conc_mass_comp["Y"].fix(44.14)
-    m.fs.solex.mscontactor.organic_inlet_state[0].conc_mass_comp["La"].fix(116.49)
-    m.fs.solex.mscontactor.organic_inlet_state[0].conc_mass_comp["Ce"].fix(296.26)
-    m.fs.solex.mscontactor.organic_inlet_state[0].conc_mass_comp["Pr"].fix(51.56)
-    m.fs.solex.mscontactor.organic_inlet_state[0].conc_mass_comp["Nd"].fix(142.88)
-    m.fs.solex.mscontactor.organic_inlet_state[0].conc_mass_comp["Sm"].fix(26.02)
-    m.fs.solex.mscontactor.organic_inlet_state[0].conc_mass_comp["Gd"].fix(12.31)
-    m.fs.solex.mscontactor.organic_inlet_state[0].conc_mass_comp["Dy"].fix(7.14)
-
-    m.fs.solex.mscontactor.organic_inlet_state[0].flow_vol.fix(62.01)
-
-    print(dof(m))
-
-    # Initializing of the model
-
-    initializer = BlockTriangularizationInitializer()
-    initializer.initialize(m.fs.solex)
-    assert initializer.summary[m.fs.solex]["status"] == InitializationStatus.Ok
-
-    # Solving of the model
-
-    solver = SolverFactory("ipopt")
-    solver.options["bound_push"] = 1e-8
-    solver.options["mu_init"] = 1e-8
-    solver.solve(m, tee=True)
-
-    # Final organic outlet display
-    m.fs.solex.mscontactor.organic[0, 1].conc_mass_comp.display()
-
-    # Final aqueous outlets display
-    m.fs.solex.mscontactor.aqueous[0, 1].conc_mass_comp.display()
-
-
-if __name__ == "__main__":
-    main()
->>>>>>> 899aee5d
+m.fs.solex.mscontactor.aqueous[0, 1].conc_mass_comp.display()