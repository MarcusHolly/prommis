from pyomo.environ import ConcreteModel, SolverFactory

import numpy as np

from idaes.core import FlowDirection, FlowsheetBlock
from idaes.core.initialization import InitializationStatus
from idaes.core.initialization.block_triangularization import (
    BlockTriangularizationInitializer,
)
from idaes.core.util.model_statistics import degrees_of_freedom as dof
from idaes.core.util import DiagnosticsToolbox

from prommis.leaching.leach_solution_properties import LeachSolutionParameters
from prommis.solvent_extraction.ree_og_distribution import REESolExOgParameters
from prommis.solvent_extraction.solvent_extraction import SolventExtraction


<<<<<<< HEAD
stage_number = np.arange(1, number_of_stages + 1)

for s in stage_number:
    if s == 1:
        m.fs.solex.partition_coefficient[s, "aqueous", "organic", "Al"] = 5.2 / 100
        m.fs.solex.partition_coefficient[s, "aqueous", "organic", "Ca"] = 3 / 100
        m.fs.solex.partition_coefficient[s, "aqueous", "organic", "Fe"] = 24.7 / 100
        m.fs.solex.partition_coefficient[s, "aqueous", "organic", "Sc"] = 99.1 / 100
        m.fs.solex.partition_coefficient[s, "aqueous", "organic", "Y"] = 99.9 / 100
        m.fs.solex.partition_coefficient[s, "aqueous", "organic", "La"] = 32.4 / 100
        m.fs.solex.partition_coefficient[s, "aqueous", "organic", "Ce"] = 58.2 / 100
        m.fs.solex.partition_coefficient[s, "aqueous", "organic", "Pr"] = 58.2 / 100
        m.fs.solex.partition_coefficient[s, "aqueous", "organic", "Nd"] = 87.6 / 100
        m.fs.solex.partition_coefficient[s, "aqueous", "organic", "Sm"] = 99.9 / 100
        m.fs.solex.partition_coefficient[s, "aqueous", "organic", "Gd"] = 69.8 / 100
        m.fs.solex.partition_coefficient[s, "aqueous", "organic", "Dy"] = 96.6 / 100
    else:
        m.fs.solex.partition_coefficient[s, "aqueous", "organic", "Al"] = 4.9 / 100
        m.fs.solex.partition_coefficient[s, "aqueous", "organic", "Ca"] = 12.3 / 100
        m.fs.solex.partition_coefficient[s, "aqueous", "organic", "Fe"] = 6.4 / 100
        m.fs.solex.partition_coefficient[s, "aqueous", "organic", "Sc"] = 16.7 / 100
        m.fs.solex.partition_coefficient[s, "aqueous", "organic", "Y"] = 99.9 / 100
        m.fs.solex.partition_coefficient[s, "aqueous", "organic", "La"] = 23.2 / 100
        m.fs.solex.partition_coefficient[s, "aqueous", "organic", "Ce"] = 24.9 / 100
        m.fs.solex.partition_coefficient[s, "aqueous", "organic", "Pr"] = 15.1 / 100
        m.fs.solex.partition_coefficient[s, "aqueous", "organic", "Nd"] = 99.9 / 100
        m.fs.solex.partition_coefficient[s, "aqueous", "organic", "Sm"] = 99.9 / 100
        m.fs.solex.partition_coefficient[s, "aqueous", "organic", "Gd"] = 7.6 / 100
        m.fs.solex.partition_coefficient[s, "aqueous", "organic", "Dy"] = 5 / 100

m.fs.solex.mscontactor.aqueous_inlet_state[0].conc_mass_comp["H2O"].fix(1e6)
m.fs.solex.mscontactor.aqueous_inlet_state[0].conc_mass_comp["H"].fix(1.755)
m.fs.solex.mscontactor.aqueous_inlet_state[0].conc_mass_comp["SO4"].fix(3999.818)
m.fs.solex.mscontactor.aqueous_inlet_state[0].conc_mass_comp["HSO4"].fix(693.459)
m.fs.solex.mscontactor.aqueous_inlet_state[0].conc_mass_comp["Al"].fix(422.375)
m.fs.solex.mscontactor.aqueous_inlet_state[0].conc_mass_comp["Ca"].fix(109.542)
m.fs.solex.mscontactor.aqueous_inlet_state[0].conc_mass_comp["Fe"].fix(688.266)
m.fs.solex.mscontactor.aqueous_inlet_state[0].conc_mass_comp["Sc"].fix(0.032)
m.fs.solex.mscontactor.aqueous_inlet_state[0].conc_mass_comp["Y"].fix(0.124)
m.fs.solex.mscontactor.aqueous_inlet_state[0].conc_mass_comp["La"].fix(0.986)
m.fs.solex.mscontactor.aqueous_inlet_state[0].conc_mass_comp["Ce"].fix(2.277)
m.fs.solex.mscontactor.aqueous_inlet_state[0].conc_mass_comp["Pr"].fix(0.303)
m.fs.solex.mscontactor.aqueous_inlet_state[0].conc_mass_comp["Nd"].fix(0.946)
m.fs.solex.mscontactor.aqueous_inlet_state[0].conc_mass_comp["Sm"].fix(0.097)
m.fs.solex.mscontactor.aqueous_inlet_state[0].conc_mass_comp["Gd"].fix(0.2584)
m.fs.solex.mscontactor.aqueous_inlet_state[0].conc_mass_comp["Dy"].fix(0.047)
m.fs.solex.mscontactor.aqueous_inlet_state[0].conc_mass_comp["Cl"].fix(1e-8)

m.fs.solex.mscontactor.aqueous_inlet_state[0].flow_vol.fix(62.01)

m.fs.solex.mscontactor.organic_inlet_state[0].conc_mass_comp["Al"].fix(1.267e-5)
m.fs.solex.mscontactor.organic_inlet_state[0].conc_mass_comp["Ca"].fix(2.684e-5)
m.fs.solex.mscontactor.organic_inlet_state[0].conc_mass_comp["Fe"].fix(2.873e-6)
m.fs.solex.mscontactor.organic_inlet_state[0].conc_mass_comp["Sc"].fix(1.734)
m.fs.solex.mscontactor.organic_inlet_state[0].conc_mass_comp["Y"].fix(2.179e-5)
m.fs.solex.mscontactor.organic_inlet_state[0].conc_mass_comp["La"].fix(0.000105)
m.fs.solex.mscontactor.organic_inlet_state[0].conc_mass_comp["Ce"].fix(0.00031)
m.fs.solex.mscontactor.organic_inlet_state[0].conc_mass_comp["Pr"].fix(3.711e-5)
m.fs.solex.mscontactor.organic_inlet_state[0].conc_mass_comp["Nd"].fix(0.000165)
m.fs.solex.mscontactor.organic_inlet_state[0].conc_mass_comp["Sm"].fix(1.701e-5)
m.fs.solex.mscontactor.organic_inlet_state[0].conc_mass_comp["Gd"].fix(3.357e-5)
m.fs.solex.mscontactor.organic_inlet_state[0].conc_mass_comp["Dy"].fix(8.008e-6)

m.fs.solex.mscontactor.organic_inlet_state[0].flow_vol.fix(62.01)

print(dof(m))

dt = DiagnosticsToolbox(m)
dt.report_structural_issues()

# Initializing of the model

initializer = BlockTriangularizationInitializer(constraint_tolerance=1e-4)
initializer.initialize(m.fs.solex)
assert initializer.summary[m.fs.solex]["status"] == InitializationStatus.Ok

solver = SolverFactory("ipopt")
solver.options["bound_push"] = 1e-8
solver.options["mu_init"] = 1e-8
solver.solve(m, tee=True)

# Final organic outlet display
m.fs.solex.mscontactor.organic[0, 1].conc_mass_comp.display()
m.fs.solex.mscontactor.organic[0, 1].conc_mol_comp.display()

# Final aqueous outlets display
m.fs.solex.mscontactor.aqueous[0, 3].conc_mass_comp.display()
m.fs.solex.mscontactor.aqueous[0, 3].conc_mol_comp.display()
=======
def main():
    m = ConcreteModel()
    m.fs = FlowsheetBlock(dynamic=False)
    m.fs.prop_o = REESolExOgParameters()
    m.fs.leach_soln = LeachSolutionParameters()

    number_of_stages = 3

    m.fs.solex = SolventExtraction(
        number_of_finite_elements=number_of_stages,
        dynamic=False,
        aqueous_stream={
            "property_package": m.fs.leach_soln,
            "flow_direction": FlowDirection.forward,
            "has_energy_balance": False,
            "has_pressure_balance": False,
        },
        organic_stream={
            "property_package": m.fs.prop_o,
            "flow_direction": FlowDirection.backward,
            "has_energy_balance": False,
            "has_pressure_balance": False,
        },
    )

    stage_number = np.arange(1, number_of_stages + 1)

    for s in stage_number:
        if s == 1:
            m.fs.solex.partition_coefficient[s, "aqueous", "organic", "Al"] = 5.2 / 100
            m.fs.solex.partition_coefficient[s, "aqueous", "organic", "Ca"] = 3 / 100
            m.fs.solex.partition_coefficient[s, "aqueous", "organic", "Fe"] = 24.7 / 100
            m.fs.solex.partition_coefficient[s, "aqueous", "organic", "Sc"] = 99.1 / 100
            m.fs.solex.partition_coefficient[s, "aqueous", "organic", "Y"] = 99.9 / 100
            m.fs.solex.partition_coefficient[s, "aqueous", "organic", "La"] = 32.4 / 100
            m.fs.solex.partition_coefficient[s, "aqueous", "organic", "Ce"] = 58.2 / 100
            m.fs.solex.partition_coefficient[s, "aqueous", "organic", "Pr"] = 58.2 / 100
            m.fs.solex.partition_coefficient[s, "aqueous", "organic", "Nd"] = 87.6 / 100
            m.fs.solex.partition_coefficient[s, "aqueous", "organic", "Sm"] = 99.9 / 100
            m.fs.solex.partition_coefficient[s, "aqueous", "organic", "Gd"] = 69.8 / 100
            m.fs.solex.partition_coefficient[s, "aqueous", "organic", "Dy"] = 96.6 / 100
        else:
            m.fs.solex.partition_coefficient[s, "aqueous", "organic", "Al"] = 4.9 / 100
            m.fs.solex.partition_coefficient[s, "aqueous", "organic", "Ca"] = 12.3 / 100
            m.fs.solex.partition_coefficient[s, "aqueous", "organic", "Fe"] = 6.4 / 100
            m.fs.solex.partition_coefficient[s, "aqueous", "organic", "Sc"] = 16.7 / 100
            m.fs.solex.partition_coefficient[s, "aqueous", "organic", "Y"] = 99.9 / 100
            m.fs.solex.partition_coefficient[s, "aqueous", "organic", "La"] = 23.2 / 100
            m.fs.solex.partition_coefficient[s, "aqueous", "organic", "Ce"] = 24.9 / 100
            m.fs.solex.partition_coefficient[s, "aqueous", "organic", "Pr"] = 15.1 / 100
            m.fs.solex.partition_coefficient[s, "aqueous", "organic", "Nd"] = 99.9 / 100
            m.fs.solex.partition_coefficient[s, "aqueous", "organic", "Sm"] = 99.9 / 100
            m.fs.solex.partition_coefficient[s, "aqueous", "organic", "Gd"] = 7.6 / 100
            m.fs.solex.partition_coefficient[s, "aqueous", "organic", "Dy"] = 5 / 100

    m.fs.solex.mscontactor.aqueous_inlet_state[0].conc_mass_comp["H2O"].fix(1e6)
    m.fs.solex.mscontactor.aqueous_inlet_state[0].conc_mass_comp["H"].fix(1.755)
    m.fs.solex.mscontactor.aqueous_inlet_state[0].conc_mass_comp["SO4"].fix(3999.818)
    m.fs.solex.mscontactor.aqueous_inlet_state[0].conc_mass_comp["HSO4"].fix(693.459)
    m.fs.solex.mscontactor.aqueous_inlet_state[0].conc_mass_comp["Al"].fix(422.375)
    m.fs.solex.mscontactor.aqueous_inlet_state[0].conc_mass_comp["Ca"].fix(109.542)
    m.fs.solex.mscontactor.aqueous_inlet_state[0].conc_mass_comp["Fe"].fix(688.266)
    m.fs.solex.mscontactor.aqueous_inlet_state[0].conc_mass_comp["Sc"].fix(0.032)
    m.fs.solex.mscontactor.aqueous_inlet_state[0].conc_mass_comp["Y"].fix(0.124)
    m.fs.solex.mscontactor.aqueous_inlet_state[0].conc_mass_comp["La"].fix(0.986)
    m.fs.solex.mscontactor.aqueous_inlet_state[0].conc_mass_comp["Ce"].fix(2.277)
    m.fs.solex.mscontactor.aqueous_inlet_state[0].conc_mass_comp["Pr"].fix(0.303)
    m.fs.solex.mscontactor.aqueous_inlet_state[0].conc_mass_comp["Nd"].fix(0.946)
    m.fs.solex.mscontactor.aqueous_inlet_state[0].conc_mass_comp["Sm"].fix(0.097)
    m.fs.solex.mscontactor.aqueous_inlet_state[0].conc_mass_comp["Gd"].fix(0.2584)
    m.fs.solex.mscontactor.aqueous_inlet_state[0].conc_mass_comp["Dy"].fix(0.047)

    m.fs.solex.mscontactor.aqueous_inlet_state[0].flow_vol.fix(62.01)

    m.fs.solex.mscontactor.organic_inlet_state[0].conc_mass_comp["Al"].fix(1.267e-5)
    m.fs.solex.mscontactor.organic_inlet_state[0].conc_mass_comp["Ca"].fix(2.684e-5)
    m.fs.solex.mscontactor.organic_inlet_state[0].conc_mass_comp["Fe"].fix(2.873e-6)
    m.fs.solex.mscontactor.organic_inlet_state[0].conc_mass_comp["Sc"].fix(1.734)
    m.fs.solex.mscontactor.organic_inlet_state[0].conc_mass_comp["Y"].fix(2.179e-5)
    m.fs.solex.mscontactor.organic_inlet_state[0].conc_mass_comp["La"].fix(0.000105)
    m.fs.solex.mscontactor.organic_inlet_state[0].conc_mass_comp["Ce"].fix(0.00031)
    m.fs.solex.mscontactor.organic_inlet_state[0].conc_mass_comp["Pr"].fix(3.711e-5)
    m.fs.solex.mscontactor.organic_inlet_state[0].conc_mass_comp["Nd"].fix(0.000165)
    m.fs.solex.mscontactor.organic_inlet_state[0].conc_mass_comp["Sm"].fix(1.701e-5)
    m.fs.solex.mscontactor.organic_inlet_state[0].conc_mass_comp["Gd"].fix(3.357e-5)
    m.fs.solex.mscontactor.organic_inlet_state[0].conc_mass_comp["Dy"].fix(8.008e-6)

    m.fs.solex.mscontactor.organic_inlet_state[0].flow_vol.fix(62.01)

    print(dof(m))

    dt = DiagnosticsToolbox(m)
    dt.report_structural_issues()

    # Initializing of the model

    initializer = BlockTriangularizationInitializer(constraint_tolerance=1e-4)
    initializer.initialize(m.fs.solex)
    assert initializer.summary[m.fs.solex]["status"] == InitializationStatus.Ok

    solver = SolverFactory("ipopt")
    solver.options["bound_push"] = 1e-8
    solver.options["mu_init"] = 1e-8
    solver.solve(m, tee=True)

    # Final organic outlet display
    m.fs.solex.mscontactor.organic[0, 1].conc_mass_comp.display()
    m.fs.solex.mscontactor.organic[0, 1].conc_mol_comp.display()

    # Final aqueous outlets display
    m.fs.solex.mscontactor.aqueous[0, 3].conc_mass_comp.display()
    m.fs.solex.mscontactor.aqueous[0, 3].conc_mol_comp.display()


if __name__ == "__main__":
    main()
>>>>>>> 899aee5d
<|MERGE_RESOLUTION|>--- conflicted
+++ resolved
@@ -14,8 +14,30 @@
 from prommis.solvent_extraction.ree_og_distribution import REESolExOgParameters
 from prommis.solvent_extraction.solvent_extraction import SolventExtraction
 
+m = ConcreteModel()
+m.fs = FlowsheetBlock(dynamic=False)
+m.fs.prop_o = REESolExOgParameters()
+m.fs.leach_soln = LeachSolutionParameters()
 
-<<<<<<< HEAD
+number_of_stages = 3
+
+m.fs.solex = SolventExtraction(
+    number_of_finite_elements=number_of_stages,
+    dynamic=False,
+    aqueous_stream={
+        "property_package": m.fs.leach_soln,
+        "flow_direction": FlowDirection.forward,
+        "has_energy_balance": False,
+        "has_pressure_balance": False,
+    },
+    organic_stream={
+        "property_package": m.fs.prop_o,
+        "flow_direction": FlowDirection.backward,
+        "has_energy_balance": False,
+        "has_pressure_balance": False,
+    },
+)
+
 stage_number = np.arange(1, number_of_stages + 1)
 
 for s in stage_number:
@@ -103,122 +125,4 @@
 
 # Final aqueous outlets display
 m.fs.solex.mscontactor.aqueous[0, 3].conc_mass_comp.display()
-m.fs.solex.mscontactor.aqueous[0, 3].conc_mol_comp.display()
-=======
-def main():
-    m = ConcreteModel()
-    m.fs = FlowsheetBlock(dynamic=False)
-    m.fs.prop_o = REESolExOgParameters()
-    m.fs.leach_soln = LeachSolutionParameters()
-
-    number_of_stages = 3
-
-    m.fs.solex = SolventExtraction(
-        number_of_finite_elements=number_of_stages,
-        dynamic=False,
-        aqueous_stream={
-            "property_package": m.fs.leach_soln,
-            "flow_direction": FlowDirection.forward,
-            "has_energy_balance": False,
-            "has_pressure_balance": False,
-        },
-        organic_stream={
-            "property_package": m.fs.prop_o,
-            "flow_direction": FlowDirection.backward,
-            "has_energy_balance": False,
-            "has_pressure_balance": False,
-        },
-    )
-
-    stage_number = np.arange(1, number_of_stages + 1)
-
-    for s in stage_number:
-        if s == 1:
-            m.fs.solex.partition_coefficient[s, "aqueous", "organic", "Al"] = 5.2 / 100
-            m.fs.solex.partition_coefficient[s, "aqueous", "organic", "Ca"] = 3 / 100
-            m.fs.solex.partition_coefficient[s, "aqueous", "organic", "Fe"] = 24.7 / 100
-            m.fs.solex.partition_coefficient[s, "aqueous", "organic", "Sc"] = 99.1 / 100
-            m.fs.solex.partition_coefficient[s, "aqueous", "organic", "Y"] = 99.9 / 100
-            m.fs.solex.partition_coefficient[s, "aqueous", "organic", "La"] = 32.4 / 100
-            m.fs.solex.partition_coefficient[s, "aqueous", "organic", "Ce"] = 58.2 / 100
-            m.fs.solex.partition_coefficient[s, "aqueous", "organic", "Pr"] = 58.2 / 100
-            m.fs.solex.partition_coefficient[s, "aqueous", "organic", "Nd"] = 87.6 / 100
-            m.fs.solex.partition_coefficient[s, "aqueous", "organic", "Sm"] = 99.9 / 100
-            m.fs.solex.partition_coefficient[s, "aqueous", "organic", "Gd"] = 69.8 / 100
-            m.fs.solex.partition_coefficient[s, "aqueous", "organic", "Dy"] = 96.6 / 100
-        else:
-            m.fs.solex.partition_coefficient[s, "aqueous", "organic", "Al"] = 4.9 / 100
-            m.fs.solex.partition_coefficient[s, "aqueous", "organic", "Ca"] = 12.3 / 100
-            m.fs.solex.partition_coefficient[s, "aqueous", "organic", "Fe"] = 6.4 / 100
-            m.fs.solex.partition_coefficient[s, "aqueous", "organic", "Sc"] = 16.7 / 100
-            m.fs.solex.partition_coefficient[s, "aqueous", "organic", "Y"] = 99.9 / 100
-            m.fs.solex.partition_coefficient[s, "aqueous", "organic", "La"] = 23.2 / 100
-            m.fs.solex.partition_coefficient[s, "aqueous", "organic", "Ce"] = 24.9 / 100
-            m.fs.solex.partition_coefficient[s, "aqueous", "organic", "Pr"] = 15.1 / 100
-            m.fs.solex.partition_coefficient[s, "aqueous", "organic", "Nd"] = 99.9 / 100
-            m.fs.solex.partition_coefficient[s, "aqueous", "organic", "Sm"] = 99.9 / 100
-            m.fs.solex.partition_coefficient[s, "aqueous", "organic", "Gd"] = 7.6 / 100
-            m.fs.solex.partition_coefficient[s, "aqueous", "organic", "Dy"] = 5 / 100
-
-    m.fs.solex.mscontactor.aqueous_inlet_state[0].conc_mass_comp["H2O"].fix(1e6)
-    m.fs.solex.mscontactor.aqueous_inlet_state[0].conc_mass_comp["H"].fix(1.755)
-    m.fs.solex.mscontactor.aqueous_inlet_state[0].conc_mass_comp["SO4"].fix(3999.818)
-    m.fs.solex.mscontactor.aqueous_inlet_state[0].conc_mass_comp["HSO4"].fix(693.459)
-    m.fs.solex.mscontactor.aqueous_inlet_state[0].conc_mass_comp["Al"].fix(422.375)
-    m.fs.solex.mscontactor.aqueous_inlet_state[0].conc_mass_comp["Ca"].fix(109.542)
-    m.fs.solex.mscontactor.aqueous_inlet_state[0].conc_mass_comp["Fe"].fix(688.266)
-    m.fs.solex.mscontactor.aqueous_inlet_state[0].conc_mass_comp["Sc"].fix(0.032)
-    m.fs.solex.mscontactor.aqueous_inlet_state[0].conc_mass_comp["Y"].fix(0.124)
-    m.fs.solex.mscontactor.aqueous_inlet_state[0].conc_mass_comp["La"].fix(0.986)
-    m.fs.solex.mscontactor.aqueous_inlet_state[0].conc_mass_comp["Ce"].fix(2.277)
-    m.fs.solex.mscontactor.aqueous_inlet_state[0].conc_mass_comp["Pr"].fix(0.303)
-    m.fs.solex.mscontactor.aqueous_inlet_state[0].conc_mass_comp["Nd"].fix(0.946)
-    m.fs.solex.mscontactor.aqueous_inlet_state[0].conc_mass_comp["Sm"].fix(0.097)
-    m.fs.solex.mscontactor.aqueous_inlet_state[0].conc_mass_comp["Gd"].fix(0.2584)
-    m.fs.solex.mscontactor.aqueous_inlet_state[0].conc_mass_comp["Dy"].fix(0.047)
-
-    m.fs.solex.mscontactor.aqueous_inlet_state[0].flow_vol.fix(62.01)
-
-    m.fs.solex.mscontactor.organic_inlet_state[0].conc_mass_comp["Al"].fix(1.267e-5)
-    m.fs.solex.mscontactor.organic_inlet_state[0].conc_mass_comp["Ca"].fix(2.684e-5)
-    m.fs.solex.mscontactor.organic_inlet_state[0].conc_mass_comp["Fe"].fix(2.873e-6)
-    m.fs.solex.mscontactor.organic_inlet_state[0].conc_mass_comp["Sc"].fix(1.734)
-    m.fs.solex.mscontactor.organic_inlet_state[0].conc_mass_comp["Y"].fix(2.179e-5)
-    m.fs.solex.mscontactor.organic_inlet_state[0].conc_mass_comp["La"].fix(0.000105)
-    m.fs.solex.mscontactor.organic_inlet_state[0].conc_mass_comp["Ce"].fix(0.00031)
-    m.fs.solex.mscontactor.organic_inlet_state[0].conc_mass_comp["Pr"].fix(3.711e-5)
-    m.fs.solex.mscontactor.organic_inlet_state[0].conc_mass_comp["Nd"].fix(0.000165)
-    m.fs.solex.mscontactor.organic_inlet_state[0].conc_mass_comp["Sm"].fix(1.701e-5)
-    m.fs.solex.mscontactor.organic_inlet_state[0].conc_mass_comp["Gd"].fix(3.357e-5)
-    m.fs.solex.mscontactor.organic_inlet_state[0].conc_mass_comp["Dy"].fix(8.008e-6)
-
-    m.fs.solex.mscontactor.organic_inlet_state[0].flow_vol.fix(62.01)
-
-    print(dof(m))
-
-    dt = DiagnosticsToolbox(m)
-    dt.report_structural_issues()
-
-    # Initializing of the model
-
-    initializer = BlockTriangularizationInitializer(constraint_tolerance=1e-4)
-    initializer.initialize(m.fs.solex)
-    assert initializer.summary[m.fs.solex]["status"] == InitializationStatus.Ok
-
-    solver = SolverFactory("ipopt")
-    solver.options["bound_push"] = 1e-8
-    solver.options["mu_init"] = 1e-8
-    solver.solve(m, tee=True)
-
-    # Final organic outlet display
-    m.fs.solex.mscontactor.organic[0, 1].conc_mass_comp.display()
-    m.fs.solex.mscontactor.organic[0, 1].conc_mol_comp.display()
-
-    # Final aqueous outlets display
-    m.fs.solex.mscontactor.aqueous[0, 3].conc_mass_comp.display()
-    m.fs.solex.mscontactor.aqueous[0, 3].conc_mol_comp.display()
-
-
-if __name__ == "__main__":
-    main()
->>>>>>> 899aee5d
+m.fs.solex.mscontactor.aqueous[0, 3].conc_mol_comp.display()