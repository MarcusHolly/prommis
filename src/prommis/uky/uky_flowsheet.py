--- conflicted
+++ resolved
@@ -19,8 +19,6 @@
 from pyomo.environ import (
     ConcreteModel,
     Constraint,
-    Expression,
-    Param,
     SolverFactory,
     Suffix,
     TransformationFactory,
@@ -31,17 +29,12 @@
 from pyomo.network import Arc, SequentialDecomposition
 from pyomo.util.check_units import assert_units_consistent
 
-import numpy as np
-
 from idaes.core import (
     FlowDirection,
     FlowsheetBlock,
     MaterialBalanceType,
     MomentumBalanceType,
-    UnitModelBlock,
-    UnitModelCostingBlock,
 )
-from idaes.core.solvers import get_solver
 from idaes.core.initialization import BlockTriangularizationInitializer
 from idaes.core.util.initialization import propagate_state
 from idaes.core.util.model_diagnostics import DiagnosticsToolbox
@@ -80,8 +73,6 @@
 from prommis.solvent_extraction.ree_og_distribution import REESolExOgParameters
 from prommis.solvent_extraction.solvent_extraction import SolventExtraction
 
-from prommis.uky.costing.ree_plant_capcost import QGESSCosting, QGESSCostingData
-
 
 def main():
     m = build()
@@ -105,10 +96,6 @@
     dt.report_numerical_issues()
 
     display_results(scaled_model)
-
-    costing = add_costing(scaled_model)
-
-    display_costing(costing)
 
     return scaled_model, results
 
@@ -859,16 +846,10 @@
 
     for component in aqueous_component_set:
         m.scaling_factor[m.fs.leach.liquid[0, 1].conc_mol_comp[component]] = 1e5
-<<<<<<< HEAD
         m.scaling_factor[m.fs.leach.liquid[0, 2].conc_mol_comp[component]] = 1e5
         m.scaling_factor[
             m.fs.leach.liquid_inlet_state[0].conc_mol_comp[component]
         ] = 1e5
-=======
-        m.scaling_factor[m.fs.leach.liquid_inlet_state[0].conc_mol_comp[component]] = (
-            1e5
-        )
->>>>>>> da32b73d
         m.scaling_factor[
             m.fs.leach_liquid_feed.properties[0].conc_mol_comp[component]
         ] = 1e5
@@ -896,7 +877,6 @@
         m.scaling_factor[
             m.fs.leach.liquid_inlet_state[0].conc_mol_comp[component]
         ] = 1e5
-<<<<<<< HEAD
         m.scaling_factor[
             m.fs.leach_mixer.load_recycle_state[0].conc_mol_comp[component]
         ] = 1e5
@@ -987,33 +967,6 @@
                 component
             ]
         ] = 1e5
-=======
-        m.scaling_factor[m.fs.sep1.mixed_state[0].conc_mol_comp[component]] = 1e5
-        m.scaling_factor[m.fs.sep1.recycle_state[0].conc_mol_comp[component]] = 1e5
-        m.scaling_factor[m.fs.sep1.purge_state[0].conc_mol_comp[component]] = 1e5
-        m.scaling_factor[m.fs.recycle1_purge.properties[0].conc_mol_comp[component]] = (
-            1e5
-        )
-        m.scaling_factor[m.fs.leach_mixer.recycle_state[0].conc_mol_comp[component]] = (
-            1e5
-        )
-        m.scaling_factor[m.fs.leach_mixer.feed_state[0].conc_mol_comp[component]] = 1e5
-        m.scaling_factor[m.fs.leach_mixer.mixed_state[0].conc_mol_comp[component]] = 1e5
-        m.scaling_factor[m.fs.leach.liquid_inlet_state[0].conc_mol_comp[component]] = (
-            1e5
-        )
-        m.scaling_factor[m.fs.leach.liquid_inlet_state[0].conc_mol_comp[component]] = (
-            1e5
-        )
-        m.scaling_factor[m.fs.leach.liquid_inlet_state[0].conc_mol_comp[component]] = (
-            1e5
-        )
-        m.scaling_factor[m.fs.leach.liquid_inlet_state[0].conc_mol_comp[component]] = (
-            1e5
-        )
-
-    for component in component_set2:
->>>>>>> da32b73d
         m.scaling_factor[
             m.fs.sl_sep2.liquid_inlet_state[0].conc_mol_comp[component]
         ] = 1e5
@@ -1071,18 +1024,9 @@
                 component
             ]
         ] = 1e5
-<<<<<<< HEAD
         m.scaling_factor[
             m.fs.solex_rougher_scrub.mscontactor.organic[0, 1].conc_mol_comp[component]
         ] = 1e5
-=======
-        m.scaling_factor[m.fs.sep2.mixed_state[0].conc_mol_comp[component]] = 1e5
-        m.scaling_factor[m.fs.sep2.recycle_state[0].conc_mol_comp[component]] = 1e5
-        m.scaling_factor[m.fs.sep2.purge_state[0].conc_mol_comp[component]] = 1e5
-        m.scaling_factor[m.fs.recycle2_purge.properties[0].conc_mol_comp[component]] = (
-            1e5
-        )
->>>>>>> da32b73d
         m.scaling_factor[
             m.fs.solex_rougher_scrub.mscontactor.organic_inlet_state[0].conc_mol_comp[
                 component
@@ -1172,7 +1116,6 @@
         m.scaling_factor[
             m.fs.solex_cleaner_strip.mscontactor.organic[0, 1].conc_mol_comp[component]
         ] = 1e5
-<<<<<<< HEAD
         m.scaling_factor[
             m.fs.solex_cleaner_strip.mscontactor.organic[0, 2].conc_mol_comp[component]
         ] = 1e5
@@ -1195,45 +1138,23 @@
         m.fs.solex_cleaner_strip.mscontactor.aqueous_inlet_state[0].flow_vol
     ] = 1e-2
     m.scaling_factor[m.fs.solex_cleaner_strip.mscontactor.organic[0, 1].flow_vol] = 1e-2
-=======
-        m.scaling_factor[m.fs.leach.liquid_inlet_state[0].conc_mol_comp[component]] = (
-            1e5
-        )
->>>>>>> da32b73d
 
     m.scaling_factor[m.fs.sl_sep2.solid_state[0].temperature] = 1e-2
     m.scaling_factor[m.fs.sl_sep2.liquid_inlet_state[0].flow_vol] = 1e-2
     m.scaling_factor[m.fs.sl_sep2.split.recovered_state[0].flow_vol] = 1e-2
     m.scaling_factor[m.fs.sl_sep2.split.retained_state[0].flow_vol] = 1e-2
 
-<<<<<<< HEAD
     m.scaling_factor[m.fs.precip_sep.mixed_state[0].flow_vol] = 1e-2
     m.scaling_factor[m.fs.precip_sep.recycle_state[0].flow_vol] = 1e-2
     m.scaling_factor[m.fs.precip_sep.purge_state[0].flow_vol] = 1e-2
     m.scaling_factor[m.fs.precip_purge.properties[0].flow_vol] = 1e-2
-=======
-    m.scaling_factor[m.fs.sep2.mixed_state[0].flow_vol] = 1e-2
-    m.scaling_factor[m.fs.sep2.recycle_state[0].flow_vol] = 1e-2
-    m.scaling_factor[m.fs.sep2.purge_state[0].flow_vol] = 1e-2
-    m.scaling_factor[m.fs.recycle2_purge.properties[0].flow_vol] = 1e-2
-
-    m.scaling_factor[m.fs.solex_cleaner.mscontactor.aqueous[0, 1].flow_vol] = 1e-2
-    m.scaling_factor[m.fs.solex_cleaner.mscontactor.aqueous[0, 2].flow_vol] = 1e-2
-    m.scaling_factor[m.fs.solex_cleaner.mscontactor.aqueous[0, 3].flow_vol] = 1e-2
-    m.scaling_factor[m.fs.solex_cleaner.mscontactor.aqueous_inlet_state[0].flow_vol] = (
-        1e-2
-    )
-    m.scaling_factor[m.fs.solex_cleaner.mscontactor.organic[0, 1].flow_vol] = 1e-2
-    m.scaling_factor[m.fs.solex_cleaner.mscontactor.organic[0, 2].flow_vol] = 1e-2
-    m.scaling_factor[m.fs.solex_cleaner.mscontactor.organic[0, 3].flow_vol] = 1e-2
->>>>>>> da32b73d
-
-    m.scaling_factor[m.fs.precipitator.cv_precipitate.properties_in[0].temperature] = (
-        1e2
-    )
-    m.scaling_factor[m.fs.precipitator.cv_precipitate.properties_out[0].temperature] = (
-        1e-4
-    )
+
+    m.scaling_factor[
+        m.fs.precipitator.cv_precipitate.properties_in[0].temperature
+    ] = 1e2
+    m.scaling_factor[
+        m.fs.precipitator.cv_precipitate.properties_out[0].temperature
+    ] = 1e-4
 
     m.scaling_factor[m.fs.precipitator.cv_aqueous.properties_in[0].flow_vol] = 1e-2
     m.scaling_factor[m.fs.precipitator.cv_aqueous.properties_out[0].flow_vol] = 1e-2
@@ -1260,7 +1181,7 @@
     m.fs.leach_liquid_feed.flow_vol.fix(224.3 * units.L / units.hour)
     m.fs.leach_liquid_feed.conc_mass_comp.fix(1e-10 * units.mg / units.L)
     m.fs.leach_liquid_feed.conc_mass_comp[0, "H"].fix(
-       2 * 0.05 * 1e3 * units.mg / units.L
+        2 * 0.05 * 1e3 * units.mg / units.L
     )
     m.fs.leach_liquid_feed.conc_mass_comp[0, "HSO4"].fix(1e-8 * units.mg / units.L)
     m.fs.leach_liquid_feed.conc_mass_comp[0, "SO4"].fix(
@@ -1302,10 +1223,10 @@
 
     m.fs.leach.volume.fix(100 * units.gallon)
 
-<<<<<<< HEAD
     m.fs.load_sep.split_fraction[:, "recycle"].fix(0.9)
     m.fs.scrub_sep.split_fraction[:, "recycle"].fix(0.9)
 
+    # Note: This stream + m.fs.s09 = 62.01 L/hr
     m.fs.rougher_org_make_up.flow_vol.fix(6.201)
 
     m.fs.rougher_org_make_up.conc_mass_comp[0, "Al"].fix(eps)
@@ -1320,6 +1241,9 @@
     m.fs.rougher_org_make_up.conc_mass_comp[0, "Sm"].fix(eps)
     m.fs.rougher_org_make_up.conc_mass_comp[0, "Gd"].fix(eps)
     m.fs.rougher_org_make_up.conc_mass_comp[0, "Dy"].fix(eps)
+
+    m.fs.solex_rougher_load.mscontactor.organic_inlet_state[0].flow_vol.fix(62.01)
+    m.fs.rougher_org_make_up.flow_vol.unfix()
 
     m.fs.acid_feed1.flow_vol.fix(0.09)
     m.fs.acid_feed1.conc_mass_comp[0, "H2O"].fix(1000000)
@@ -1386,6 +1310,7 @@
     m.fs.acid_feed3.conc_mass_comp[0, "Gd"].fix(eps)
     m.fs.acid_feed3.conc_mass_comp[0, "Dy"].fix(eps)
 
+    # Note: This stream + m.fs.s18 = 62.01 L/hr
     m.fs.cleaner_org_make_up.flow_vol.fix(6.201)
 
     m.fs.cleaner_org_make_up.conc_mass_comp[0, "Al"].fix(eps)
@@ -1401,118 +1326,10 @@
     m.fs.cleaner_org_make_up.conc_mass_comp[0, "Gd"].fix(eps)
     m.fs.cleaner_org_make_up.conc_mass_comp[0, "Dy"].fix(eps)
 
+    m.fs.solex_cleaner_load.mscontactor.organic_inlet_state[0].flow_vol.fix(62.01)
+    m.fs.cleaner_org_make_up.flow_vol.unfix()
+
     m.fs.cleaner_sep.split_fraction[:, "recycle"].fix(0.9)
-=======
-    m.fs.solex_rougher.partition_coefficient[:, "aqueous", "organic", "Al"] = 3.6 / 100
-    m.fs.solex_rougher.partition_coefficient[:, "aqueous", "organic", "Ca"] = 3.7 / 100
-    m.fs.solex_rougher.partition_coefficient[:, "aqueous", "organic", "Fe"] = 2.1 / 100
-    m.fs.solex_rougher.partition_coefficient[:, "aqueous", "organic", "Sc"] = 99.9 / 100
-    m.fs.solex_rougher.partition_coefficient[:, "aqueous", "organic", "Y"] = 99.9 / 100
-    m.fs.solex_rougher.partition_coefficient[:, "aqueous", "organic", "La"] = 75.2 / 100
-    m.fs.solex_rougher.partition_coefficient[:, "aqueous", "organic", "Ce"] = 95.7 / 100
-    m.fs.solex_rougher.partition_coefficient[:, "aqueous", "organic", "Pr"] = 96.5 / 100
-    m.fs.solex_rougher.partition_coefficient[:, "aqueous", "organic", "Nd"] = 99.2 / 100
-    m.fs.solex_rougher.partition_coefficient[:, "aqueous", "organic", "Sm"] = 99.9 / 100
-    m.fs.solex_rougher.partition_coefficient[:, "aqueous", "organic", "Gd"] = 98.6 / 100
-    m.fs.solex_rougher.partition_coefficient[:, "aqueous", "organic", "Dy"] = 99.9 / 100
-
-    m.fs.solex_rougher.mscontactor.organic_inlet_state[0].flow_vol.fix(
-        62.01 * units.L / units.hour
-    )
-    m.fs.solex_rougher.mscontactor.organic_inlet_state[0].conc_mass_comp["Al"].fix(eps)
-    m.fs.solex_rougher.mscontactor.organic_inlet_state[0].conc_mass_comp["Ca"].fix(eps)
-    m.fs.solex_rougher.mscontactor.organic_inlet_state[0].conc_mass_comp["Fe"].fix(eps)
-    m.fs.solex_rougher.mscontactor.organic_inlet_state[0].conc_mass_comp["Sc"].fix(
-        321.34 * units.mg / units.L
-    )
-    m.fs.solex_rougher.mscontactor.organic_inlet_state[0].conc_mass_comp["Y"].fix(eps)
-    m.fs.solex_rougher.mscontactor.organic_inlet_state[0].conc_mass_comp["La"].fix(eps)
-    m.fs.solex_rougher.mscontactor.organic_inlet_state[0].conc_mass_comp["Ce"].fix(eps)
-    m.fs.solex_rougher.mscontactor.organic_inlet_state[0].conc_mass_comp["Pr"].fix(eps)
-    m.fs.solex_rougher.mscontactor.organic_inlet_state[0].conc_mass_comp["Nd"].fix(eps)
-    m.fs.solex_rougher.mscontactor.organic_inlet_state[0].conc_mass_comp["Sm"].fix(eps)
-    m.fs.solex_rougher.mscontactor.organic_inlet_state[0].conc_mass_comp["Gd"].fix(eps)
-    m.fs.solex_rougher.mscontactor.organic_inlet_state[0].conc_mass_comp["Dy"].fix(eps)
->>>>>>> da32b73d
-
-    number_of_stages = 3
-    stage_number = np.arange(1, number_of_stages + 1)
-
-    for s in stage_number:
-        if s == 1:
-            m.fs.solex_cleaner.partition_coefficient[s, "aqueous", "organic", "Al"] = (
-                5.2 / 100
-            )
-            m.fs.solex_cleaner.partition_coefficient[s, "aqueous", "organic", "Ca"] = (
-                3.0 / 100
-            )
-            m.fs.solex_cleaner.partition_coefficient[s, "aqueous", "organic", "Fe"] = (
-                24.7 / 100
-            )
-            m.fs.solex_cleaner.partition_coefficient[s, "aqueous", "organic", "Sc"] = (
-                99.1 / 100
-            )
-            m.fs.solex_cleaner.partition_coefficient[s, "aqueous", "organic", "Y"] = (
-                100 / 100
-            )
-            m.fs.solex_cleaner.partition_coefficient[s, "aqueous", "organic", "La"] = (
-                32.4 / 100
-            )
-            m.fs.solex_cleaner.partition_coefficient[s, "aqueous", "organic", "Ce"] = (
-                58.2 / 100
-            )
-            m.fs.solex_cleaner.partition_coefficient[s, "aqueous", "organic", "Pr"] = (
-                58.2 / 100
-            )
-            m.fs.solex_cleaner.partition_coefficient[s, "aqueous", "organic", "Nd"] = (
-                87.6 / 100
-            )
-            m.fs.solex_cleaner.partition_coefficient[s, "aqueous", "organic", "Sm"] = (
-                100 / 100
-            )
-            m.fs.solex_cleaner.partition_coefficient[s, "aqueous", "organic", "Gd"] = (
-                69.8 / 100
-            )
-            m.fs.solex_cleaner.partition_coefficient[s, "aqueous", "organic", "Dy"] = (
-                96.6 / 100
-            )
-        else:
-            m.fs.solex_cleaner.partition_coefficient[s, "aqueous", "organic", "Al"] = (
-                4.9 / 100
-            )
-            m.fs.solex_cleaner.partition_coefficient[s, "aqueous", "organic", "Ca"] = (
-                12.3 / 100
-            )
-            m.fs.solex_cleaner.partition_coefficient[s, "aqueous", "organic", "Fe"] = (
-                6.4 / 100
-            )
-            m.fs.solex_cleaner.partition_coefficient[s, "aqueous", "organic", "Sc"] = (
-                16.7 / 100
-            )
-            m.fs.solex_cleaner.partition_coefficient[s, "aqueous", "organic", "Y"] = (
-                100 / 100
-            )
-            m.fs.solex_cleaner.partition_coefficient[s, "aqueous", "organic", "La"] = (
-                23.2 / 100
-            )
-            m.fs.solex_cleaner.partition_coefficient[s, "aqueous", "organic", "Ce"] = (
-                24.9 / 100
-            )
-            m.fs.solex_cleaner.partition_coefficient[s, "aqueous", "organic", "Pr"] = (
-                15.1 / 100
-            )
-            m.fs.solex_cleaner.partition_coefficient[s, "aqueous", "organic", "Nd"] = (
-                100 / 100
-            )
-            m.fs.solex_cleaner.partition_coefficient[s, "aqueous", "organic", "Sm"] = (
-                100 / 100
-            )
-            m.fs.solex_cleaner.partition_coefficient[s, "aqueous", "organic", "Gd"] = (
-                7.6 / 100
-            )
-            m.fs.solex_cleaner.partition_coefficient[s, "aqueous", "organic", "Dy"] = (
-                5.0 / 100
-            )
 
     m.fs.sl_sep1.liquid_recovery.fix(0.7)
     m.fs.sl_sep2.liquid_recovery.fix(0.7)
@@ -1710,6 +1527,40 @@
             (0, "Y"): 18,
         },
     }
+    tear_guesses8 = {
+        "flow_vol": {0: 6},
+        "conc_mass_comp": {
+            (0, "Al"): 1e-7,
+            (0, "Ca"): 1e-7,
+            (0, "Ce"): 1e-7,
+            (0, "Dy"): 1e-7,
+            (0, "Fe"): 1e-7,
+            (0, "Gd"): 1e-7,
+            (0, "La"): 1e-7,
+            (0, "Nd"): 1e-7,
+            (0, "Pr"): 1e-7,
+            (0, "Sc"): 1e-7,
+            (0, "Sm"): 1e-7,
+            (0, "Y"): 1e-7,
+        },
+    }
+    tear_guesses9 = {
+        "flow_vol": {0: 6},
+        "conc_mass_comp": {
+            (0, "Al"): 1e-7,
+            (0, "Ca"): 1e-7,
+            (0, "Ce"): 1e-7,
+            (0, "Dy"): 1e-7,
+            (0, "Fe"): 1e-7,
+            (0, "Gd"): 1e-7,
+            (0, "La"): 1e-7,
+            (0, "Nd"): 1e-7,
+            (0, "Pr"): 1e-7,
+            (0, "Sc"): 1e-7,
+            (0, "Sm"): 1e-7,
+            (0, "Y"): 1e-7,
+        },
+    }
 
     # Pass the tear_guess to the SD tool
     seq.set_guesses_for(m.fs.precipitator.cv_aqueous.properties_out[0], tear_guesses1)
@@ -1730,6 +1581,8 @@
         m.fs.solex_cleaner_load.mscontactor.aqueous_inlet, tear_guesses7
     )
     seq.set_guesses_for(m.fs.precip_sx_mixer.outlet, tear_guesses7)
+    seq.set_guesses_for(m.fs.rougher_org_make_up.outlet, tear_guesses8)
+    seq.set_guesses_for(m.fs.cleaner_org_make_up.outlet, tear_guesses9)
 
     def function(stream):
         initializer_feed = FeedInitializer()
@@ -1975,11 +1828,7 @@
                 m.fs.precipitator.cv_aqueous.properties_in[0].flow_vol.fix()
                 m.fs.precipitator.cv_aqueous.properties_in[0].conc_mass_comp.fix()
                 m.fs.precipitator.cv_precipitate.properties_in[0].flow_mol_comp.fix()
-<<<<<<< HEAD
                 # Re-solve unit
-=======
-                # Re-solve precipitator unit
->>>>>>> da32b73d
                 solver = SolverFactory("ipopt")
                 solver.solve(m.fs.precipitator, tee=True)
                 # Unfix feed states
@@ -2017,14 +1866,6 @@
 
 def solve(m):
     solver = SolverFactory("ipopt")
-    solver.solve(m, tee=True)
-
-    m.fs.rougher_org_make_up.outlet.flow_vol.unfix()
-    m.fs.rougher_mixer.outlet.flow_vol.fix(62.01)
-
-    m.fs.cleaner_org_make_up.outlet.flow_vol.unfix()
-    m.fs.cleaner_mixer.outlet.flow_vol.fix(62.01)
-
     results = solver.solve(m, tee=True)
 
     return results
@@ -2139,9 +1980,6 @@
 
     REE_recovery = 100 * product / feed_REE
     print(f"Total REE recovery is {REE_recovery} %")
-
-    product_purity = 100 * product / value(units.convert(m.fs.roaster.flow_mas_product[0], to_units=units.kg / units.hr))
-    print(f"Product purity is {product_purity} % REE")
 
     # Individual elemental recoveries
 
@@ -2579,849 +2417,5 @@
     print(f"Total Yttrium recovery is {total_yt_recovery} %")
 
 
-def add_costing(flowsheet):
-    # TODO: Costing is preliminary until more unit model costing metrics can be verified
-    m = ConcreteModel()
-
-    # Add a flowsheet object to the model
-    m.fs = FlowsheetBlock(dynamic=True, time_units=units.s)
-    m.fs.costing = QGESSCosting()
-    CE_index_year = "UKy_2019"
-
-    # Leaching costs
-    # 4.2 is UKy Leaching - Polyethylene Tanks
-    L_pe_tanks_accounts = ["4.2"]
-    m.fs.L_pe_tanks = UnitModelBlock()
-    m.fs.L_pe_tanks.capacity = Var(
-        initialize=value(flowsheet.fs.leach.volume[0, 2]), units=units.gal
-    )
-    m.fs.L_pe_tanks.capacity.fix()
-    m.fs.L_pe_tanks.costing = UnitModelCostingBlock(
-        flowsheet_costing_block=m.fs.costing,
-        costing_method=QGESSCostingData.get_REE_costing,
-        costing_method_arguments={
-            "cost_accounts": L_pe_tanks_accounts,
-            "scaled_param": m.fs.L_pe_tanks.capacity,
-            "source": 1,
-            "n_equip": 3,
-            "scale_down_parallel_equip": False,
-            "CE_index_year": CE_index_year,
-        },
-    )
-
-    # 4.3 is UKy Leaching - Tank Mixer
-    L_tank_mixer_accounts = ["4.3"]
-    m.fs.L_tank_mixers = UnitModelBlock()
-    m.fs.L_tank_mixers.power = Var(initialize=4.74, units=units.hp)
-    m.fs.L_tank_mixers.power.fix()
-    m.fs.L_tank_mixers.costing = UnitModelCostingBlock(
-        flowsheet_costing_block=m.fs.costing,
-        costing_method=QGESSCostingData.get_REE_costing,
-        costing_method_arguments={
-            "cost_accounts": L_tank_mixer_accounts,
-            "scaled_param": m.fs.L_tank_mixers.power,
-            "source": 1,
-            "n_equip": 3,
-            "scale_down_parallel_equip": False,
-            "CE_index_year": CE_index_year,
-        },
-    )
-
-    # 4.4 is UKy Leaching - Process Pump
-    L_pump_accounts = ["4.4"]
-    m.fs.L_pump = UnitModelBlock()
-    flow_4_4 = value(
-        units.convert(
-            flowsheet.fs.leach_liquid_feed.flow_vol[0], to_units=units.gal / units.min
-        )
-    )
-    m.fs.L_pump.feed_rate = Var(initialize=flow_4_4, units=units.gal / units.min)
-    m.fs.L_pump.feed_rate.fix()
-    m.fs.L_pump.costing = UnitModelCostingBlock(
-        flowsheet_costing_block=m.fs.costing,
-        costing_method=QGESSCostingData.get_REE_costing,
-        costing_method_arguments={
-            "cost_accounts": L_pump_accounts,
-            "scaled_param": m.fs.L_pump.feed_rate,
-            "source": 1,
-            "n_equip": 3,
-            "scale_down_parallel_equip": False,
-            "CE_index_year": CE_index_year,
-        },
-    )
-
-    # 4.5 is UKy Leaching - Thickener
-    L_thickener_accounts = ["4.5"]
-    m.fs.L_thickener = UnitModelBlock()
-    m.fs.L_thickener.area = Var(initialize=225.90, units=units.ft**2)
-    m.fs.L_thickener.area.fix()
-    m.fs.L_thickener.costing = UnitModelCostingBlock(
-        flowsheet_costing_block=m.fs.costing,
-        costing_method=QGESSCostingData.get_REE_costing,
-        costing_method_arguments={
-            "cost_accounts": L_thickener_accounts,
-            "scaled_param": m.fs.L_thickener.area,
-            "source": 1,
-            "n_equip": 1,
-            "scale_down_parallel_equip": False,
-            "CE_index_year": CE_index_year,
-        },
-    )
-
-    # 4.6 is UKy Leaching - Solid Waste Filter Press
-    L_filter_press_accounts = ["4.6"]
-    m.fs.L_filter_press = UnitModelBlock()
-    m.fs.L_filter_press.volume = Var(initialize=36.00, units=units.ft**3)
-    m.fs.L_filter_press.volume.fix()
-    m.fs.L_filter_press.costing = UnitModelCostingBlock(
-        flowsheet_costing_block=m.fs.costing,
-        costing_method=QGESSCostingData.get_REE_costing,
-        costing_method_arguments={
-            "cost_accounts": L_filter_press_accounts,
-            "scaled_param": m.fs.L_filter_press.volume,
-            "source": 1,
-            "n_equip": 1,
-            "scale_down_parallel_equip": False,
-            "CE_index_year": CE_index_year,
-        },
-    )
-
-    # 4.8 is UKy Leaching - Solution Heater
-    L_solution_heater_accounts = ["4.8"]
-    m.fs.L_solution_heater = UnitModelBlock()
-    m.fs.L_solution_heater.duty = Var(initialize=0.24, units=units.MBTU / units.hr)
-    m.fs.L_solution_heater.duty.fix()
-    m.fs.L_solution_heater.costing = UnitModelCostingBlock(
-        flowsheet_costing_block=m.fs.costing,
-        costing_method=QGESSCostingData.get_REE_costing,
-        costing_method_arguments={
-            "cost_accounts": L_solution_heater_accounts,
-            "scaled_param": m.fs.L_solution_heater.duty,
-            "source": 1,
-            "n_equip": 1,
-            "scale_down_parallel_equip": False,
-            "CE_index_year": CE_index_year,
-        },
-    )
-
-    # Solvent extraction costs
-    # 5.1 is UKy Rougher Solvent Extraction - Polyethylene Tanks
-    RSX_pe_tanks_accounts = ["5.1"]
-    m.fs.RSX_pe_tanks = UnitModelBlock()
-    m.fs.RSX_pe_tanks.capacity = Var(initialize=35.136, units=units.gal)
-    m.fs.RSX_pe_tanks.capacity.fix()
-    m.fs.RSX_pe_tanks.costing = UnitModelCostingBlock(
-        flowsheet_costing_block=m.fs.costing,
-        costing_method=QGESSCostingData.get_REE_costing,
-        costing_method_arguments={
-            "cost_accounts": RSX_pe_tanks_accounts,
-            "scaled_param": m.fs.RSX_pe_tanks.capacity,
-            "source": 1,
-            "n_equip": 6,
-            "scale_down_parallel_equip": False,
-            "CE_index_year": CE_index_year,
-        },
-    )
-
-    # 5.2 is UKy Rougher Solvent Extraction - Tank Mixer
-    RSX_tank_mixer_accounts = ["5.2"]
-    m.fs.RSX_tank_mixers = UnitModelBlock()
-    m.fs.RSX_tank_mixers.power = Var(initialize=2.0, units=units.hp)
-    m.fs.RSX_tank_mixers.power.fix()
-    m.fs.RSX_tank_mixers.costing = UnitModelCostingBlock(
-        flowsheet_costing_block=m.fs.costing,
-        costing_method=QGESSCostingData.get_REE_costing,
-        costing_method_arguments={
-            "cost_accounts": RSX_tank_mixer_accounts,
-            "scaled_param": m.fs.RSX_tank_mixers.power,
-            "source": 1,
-            "n_equip": 2,
-            "scale_down_parallel_equip": False,
-            "CE_index_year": CE_index_year,
-        },
-    )
-
-    # 5.3 is UKy Rougher Solvent Extraction - Process Pump
-    RSX_pump_accounts = ["5.3"]
-    m.fs.RSX_pump = UnitModelBlock()
-    flow_5_3 = value(
-        units.convert(
-            flowsheet.fs.solex_rougher.mscontactor.aqueous_inlet.flow_vol[0],
-            to_units=units.gal / units.min,
-        )
-    )
-    m.fs.RSX_pump.feed_rate = Var(initialize=flow_5_3, units=units.gal / units.min)
-    m.fs.RSX_pump.feed_rate.fix()
-    m.fs.RSX_pump.costing = UnitModelCostingBlock(
-        flowsheet_costing_block=m.fs.costing,
-        costing_method=QGESSCostingData.get_REE_costing,
-        costing_method_arguments={
-            "cost_accounts": RSX_pump_accounts,
-            "scaled_param": m.fs.RSX_pump.feed_rate,
-            "source": 1,
-            "n_equip": 1,
-            "scale_down_parallel_equip": False,
-            "CE_index_year": CE_index_year,
-        },
-    )
-
-    # 5.4 is UKy Rougher Solvent Extraction - Mixer Settler
-    RSX_mixer_settler_accounts = ["5.4"]
-    m.fs.RSX_mixer_settler = UnitModelBlock()
-    m.fs.RSX_mixer_settler.volume = Var(initialize=61.107, units=units.gal)
-    m.fs.RSX_mixer_settler.volume.fix()
-    m.fs.RSX_mixer_settler.costing = UnitModelCostingBlock(
-        flowsheet_costing_block=m.fs.costing,
-        costing_method=QGESSCostingData.get_REE_costing,
-        costing_method_arguments={
-            "cost_accounts": RSX_mixer_settler_accounts,
-            "scaled_param": m.fs.RSX_mixer_settler.volume,
-            "source": 1,
-            "n_equip": 6,
-            "scale_down_parallel_equip": False,
-            "CE_index_year": CE_index_year,
-        },
-    )
-
-    # 6.1 is UKy Cleaner Solvent Extraction - Polyethylene Tanks
-    CSX_pe_tanks_accounts = ["6.1"]
-    m.fs.CSX_pe_tanks = UnitModelBlock()
-    m.fs.CSX_pe_tanks.capacity = Var(initialize=14.05, units=units.gal)
-    m.fs.CSX_pe_tanks.capacity.fix()
-    m.fs.CSX_pe_tanks.costing = UnitModelCostingBlock(
-        flowsheet_costing_block=m.fs.costing,
-        costing_method=QGESSCostingData.get_REE_costing,
-        costing_method_arguments={
-            "cost_accounts": CSX_pe_tanks_accounts,
-            "scaled_param": m.fs.CSX_pe_tanks.capacity,
-            "source": 1,
-            "n_equip": 5,
-            "scale_down_parallel_equip": False,
-            "CE_index_year": CE_index_year,
-        },
-    )
-
-    # 6.2 is UKy Cleaner Solvent Extraction - Tank Mixer
-    CSX_tank_mixer_accounts = ["6.2"]
-    m.fs.CSX_tank_mixers = UnitModelBlock()
-    m.fs.CSX_tank_mixers.power = Var(initialize=0.08, units=units.hp)
-    m.fs.CSX_tank_mixers.power.fix()
-    m.fs.CSX_tank_mixers.costing = UnitModelCostingBlock(
-        flowsheet_costing_block=m.fs.costing,
-        costing_method=QGESSCostingData.get_REE_costing,
-        costing_method_arguments={
-            "cost_accounts": CSX_tank_mixer_accounts,
-            "scaled_param": m.fs.CSX_tank_mixers.power,
-            "source": 1,
-            "n_equip": 2,
-            "scale_down_parallel_equip": False,
-            "CE_index_year": CE_index_year,
-        },
-    )
-
-    # 6.3 is UKy Cleaner Solvent Extraction - Process Pump
-    CSX_pump_accounts = ["6.3"]
-    m.fs.CSX_pump = UnitModelBlock()
-    flow_6_3 = value(
-        units.convert(
-            flowsheet.fs.solex_cleaner.mscontactor.aqueous_inlet.flow_vol[0],
-            to_units=units.gal / units.min,
-        )
-    )
-    m.fs.CSX_pump.feed_rate = Var(initialize=flow_6_3, units=units.gal / units.min)
-    m.fs.CSX_pump.feed_rate.fix()
-    m.fs.CSX_pump.costing = UnitModelCostingBlock(
-        flowsheet_costing_block=m.fs.costing,
-        costing_method=QGESSCostingData.get_REE_costing,
-        costing_method_arguments={
-            "cost_accounts": CSX_pump_accounts,
-            "scaled_param": m.fs.CSX_pump.feed_rate,
-            "source": 1,
-            "n_equip": 3,
-            "scale_down_parallel_equip": False,
-            "CE_index_year": CE_index_year,
-        },
-    )
-
-    # 6.4 is UKy Cleaner Solvent Extraction - Mixer Settler
-    CSX_mixer_settler_accounts = ["6.4"]
-    m.fs.CSX_mixer_settler = UnitModelBlock()
-    m.fs.CSX_mixer_settler.volume = Var(initialize=24.44, units=units.gal)
-    m.fs.CSX_mixer_settler.volume.fix()
-    m.fs.CSX_mixer_settler.costing = UnitModelCostingBlock(
-        flowsheet_costing_block=m.fs.costing,
-        costing_method=QGESSCostingData.get_REE_costing,
-        costing_method_arguments={
-            "cost_accounts": CSX_mixer_settler_accounts,
-            "scaled_param": m.fs.CSX_mixer_settler.volume,
-            "source": 1,
-            "n_equip": 6,
-            "scale_down_parallel_equip": False,
-            "CE_index_year": CE_index_year,
-        },
-    )
-
-    # Precipitation costs
-    # 9.2 is UKy Rare Earth Element Precipitation - Polyethylene Tanks
-    reep_pe_tanks_accounts = ["9.2"]
-    m.fs.reep_pe_tanks = UnitModelBlock()
-    m.fs.reep_pe_tanks.capacity = Var(initialize=15.04, units=units.gal)
-    m.fs.reep_pe_tanks.capacity.fix()
-    m.fs.reep_pe_tanks.costing = UnitModelCostingBlock(
-        flowsheet_costing_block=m.fs.costing,
-        costing_method=QGESSCostingData.get_REE_costing,
-        costing_method_arguments={
-            "cost_accounts": reep_pe_tanks_accounts,
-            "scaled_param": m.fs.reep_pe_tanks.capacity,
-            "source": 1,
-            "n_equip": 1,
-            "scale_down_parallel_equip": False,
-            "CE_index_year": CE_index_year,
-        },
-    )
-
-    # 9.3 is UKy Rare Earth Element Precipitation - Tank Mixer
-    reep_tank_mixer_accounts = ["9.3"]
-    m.fs.reep_tank_mixers = UnitModelBlock()
-    m.fs.reep_tank_mixers.power = Var(initialize=0.61, units=units.hp)
-    m.fs.reep_tank_mixers.power.fix()
-    m.fs.reep_tank_mixers.costing = UnitModelCostingBlock(
-        flowsheet_costing_block=m.fs.costing,
-        costing_method=QGESSCostingData.get_REE_costing,
-        costing_method_arguments={
-            "cost_accounts": reep_tank_mixer_accounts,
-            "scaled_param": m.fs.reep_tank_mixers.power,
-            "source": 1,
-            "n_equip": 1,
-            "scale_down_parallel_equip": False,
-            "CE_index_year": CE_index_year,
-        },
-    )
-
-    # 9.4 is UKy Rare Earth Element Precipitation - Process Pump
-    reep_pump_accounts = ["9.4"]
-    m.fs.reep_pump = UnitModelBlock()
-    flow_9_4 = value(
-        units.convert(
-            flowsheet.fs.precipitator.aqueous_inlet.flow_vol[0],
-            to_units=units.gal / units.min,
-        )
-    )
-    m.fs.reep_pump.feed_rate = Var(initialize=flow_9_4, units=units.gal / units.min)
-    m.fs.reep_pump.feed_rate.fix()
-    m.fs.reep_pump.costing = UnitModelCostingBlock(
-        flowsheet_costing_block=m.fs.costing,
-        costing_method=QGESSCostingData.get_REE_costing,
-        costing_method_arguments={
-            "cost_accounts": reep_pump_accounts,
-            "scaled_param": m.fs.reep_pump.feed_rate,
-            "source": 1,
-            "n_equip": 1,
-            "scale_down_parallel_equip": False,
-            "CE_index_year": CE_index_year,
-        },
-    )
-
-    # 9.5 is UKy Rare Earth Element Precipitation - Filter Press
-    reep_filter_press_accounts = ["9.5"]
-    m.fs.reep_filter_press = UnitModelBlock()
-    m.fs.reep_filter_press.volume = Var(initialize=0.405, units=units.ft**3)
-    m.fs.reep_filter_press.volume.fix()
-    m.fs.reep_filter_press.costing = UnitModelCostingBlock(
-        flowsheet_costing_block=m.fs.costing,
-        costing_method=QGESSCostingData.get_REE_costing,
-        costing_method_arguments={
-            "cost_accounts": reep_filter_press_accounts,
-            "scaled_param": m.fs.reep_filter_press.volume,
-            "source": 1,
-            "n_equip": 1,
-            "scale_down_parallel_equip": False,
-            "CE_index_year": CE_index_year,
-        },
-    )
-
-    # 9.8 is UKy Rare Earth Element Precipitation - Roaster
-    reep_roaster_accounts = ["9.8"]
-    m.fs.reep_roaster = UnitModelBlock()
-    m.fs.reep_roaster.duty = Var(initialize=0.035, units=units.MBTU / units.hr)
-    m.fs.reep_roaster.duty.fix()
-    m.fs.reep_roaster.costing = UnitModelCostingBlock(
-        flowsheet_costing_block=m.fs.costing,
-        costing_method=QGESSCostingData.get_REE_costing,
-        costing_method_arguments={
-            "cost_accounts": reep_roaster_accounts,
-            "scaled_param": m.fs.reep_roaster.duty,
-            "source": 1,
-            "n_equip": 1,
-            "scale_down_parallel_equip": False,
-            "CE_index_year": CE_index_year,
-        },
-    )
-
-    # Roasting costs
-    # 3.1 is UKy Roasting - Storage Bins
-    R_storage_bins_accounts = ["3.1"]
-    m.fs.R_storage_bins = UnitModelBlock()
-    m.fs.R_storage_bins.capacity = Var(initialize=10.0, units=units.ton)
-    m.fs.R_storage_bins.capacity.fix()
-    m.fs.R_storage_bins.costing = UnitModelCostingBlock(
-        flowsheet_costing_block=m.fs.costing,
-        costing_method=QGESSCostingData.get_REE_costing,
-        costing_method_arguments={
-            "cost_accounts": R_storage_bins_accounts,
-            "scaled_param": m.fs.R_storage_bins.capacity,
-            "source": 1,
-            "n_equip": 2,
-            "scale_down_parallel_equip": False,
-            "CE_index_year": CE_index_year,
-        },
-    )
-
-    # 3.2 is UKy Roasting - Conveyors
-    R_conveyors_accounts = ["3.2"]
-    m.fs.R_conveyors = UnitModelBlock()
-
-    flow_3_2 = value(
-        units.convert(
-            flowsheet.fs.roaster.flow_mass_product[0]
-            + flowsheet.fs.roaster.flow_mass_dust[0],
-            to_units=units.ton / units.hr,
-        )
-    )
-    m.fs.R_conveyors.throughput = Var(initialize=flow_3_2, units=units.ton / units.hr)
-    m.fs.R_conveyors.throughput.fix()
-    m.fs.R_conveyors.costing = UnitModelCostingBlock(
-        flowsheet_costing_block=m.fs.costing,
-        costing_method=QGESSCostingData.get_REE_costing,
-        costing_method_arguments={
-            "cost_accounts": R_conveyors_accounts,
-            "scaled_param": m.fs.R_conveyors.throughput,
-            "source": 1,
-            "n_equip": 1,
-            "scale_down_parallel_equip": False,
-            "CE_index_year": CE_index_year,
-        },
-    )
-
-    # 3.3 is UKy Roasting - Roaster
-    R_roaster_accounts = ["3.3"]
-    m.fs.R_roaster = UnitModelBlock()
-    m.fs.R_roaster.duty = Var(initialize=73.7, units=units.MBTU / units.hr)
-    m.fs.R_roaster.duty.fix()
-    m.fs.R_roaster.costing = UnitModelCostingBlock(
-        flowsheet_costing_block=m.fs.costing,
-        costing_method=QGESSCostingData.get_REE_costing,
-        costing_method_arguments={
-            "cost_accounts": R_roaster_accounts,
-            "scaled_param": m.fs.R_roaster.duty,
-            "source": 1,
-            "n_equip": 1,
-            "scale_down_parallel_equip": False,
-            "CE_index_year": CE_index_year,
-        },
-    )
-
-    # 3.4 is UKy Roasting - Gas Scrubber
-    R_gas_scrubber_accounts = ["3.4"]
-    m.fs.R_gas_scrubber = UnitModelBlock()
-    m.fs.R_gas_scrubber.gas_rate = Var(initialize=11.500, units=units.ft**3 / units.min)
-    m.fs.R_gas_scrubber.gas_rate.fix()
-    m.fs.R_gas_scrubber.costing = UnitModelCostingBlock(
-        flowsheet_costing_block=m.fs.costing,
-        costing_method=QGESSCostingData.get_REE_costing,
-        costing_method_arguments={
-            "cost_accounts": R_gas_scrubber_accounts,
-            "scaled_param": m.fs.R_gas_scrubber.gas_rate,
-            "source": 1,
-            "n_equip": 1,
-            "scale_down_parallel_equip": False,
-            "CE_index_year": CE_index_year,
-        },
-    )
-
-    # 3.5 is UKy Roasting - Spray Chamber Quencher (7000-60000 ft**3/min)
-    R_spray_chamber_quencher_accounts = ["3.5"]
-    m.fs.R_spray_chamber_quencher = UnitModelBlock()
-    m.fs.R_spray_chamber_quencher.gas_rate = Var(
-        initialize=11.500, units=units.ft**3 / units.min
-    )
-    m.fs.R_spray_chamber_quencher.gas_rate.fix()
-    m.fs.R_spray_chamber_quencher.costing = UnitModelCostingBlock(
-        flowsheet_costing_block=m.fs.costing,
-        costing_method=QGESSCostingData.get_REE_costing,
-        costing_method_arguments={
-            "cost_accounts": R_spray_chamber_quencher_accounts,
-            "scaled_param": m.fs.R_spray_chamber_quencher.gas_rate,
-            "source": 1,
-            "n_equip": 3,
-            "scale_down_parallel_equip": False,
-            "CE_index_year": CE_index_year,
-        },
-    )
-
-    # 3.7 is UKy Roasting - Chiller
-    R_chiller_accounts = ["3.7"]
-    m.fs.R_chiller = UnitModelBlock()
-    m.fs.R_chiller.duty = Var(initialize=13.1, units=units.MBTU / units.hr)
-    m.fs.R_chiller.duty.fix()
-    m.fs.R_chiller.costing = UnitModelCostingBlock(
-        flowsheet_costing_block=m.fs.costing,
-        costing_method=QGESSCostingData.get_REE_costing,
-        costing_method_arguments={
-            "cost_accounts": R_chiller_accounts,
-            "scaled_param": m.fs.R_chiller.duty,
-            "source": 1,
-            "n_equip": 1,
-            "scale_down_parallel_equip": False,
-            "CE_index_year": CE_index_year,
-        },
-    )
-
-    feed_input = units.convert(
-        flowsheet.fs.leach_solid_feed.flow_mass[0],
-        to_units=units.ton / units.hr,
-    )
-
-    REE_mass_frac = {
-        "Y2O3": 88.906 * 2 / (88.906 * 2 + 16 * 3),
-        "La2O3": 138.91 * 2 / (138.91 * 2 + 16 * 3),
-        "Ce2O3": 140.12 * 2 / (140.12 * 2 + 16 * 3),
-        "Pr2O3": 140.91 * 2 / (140.91 * 2 + 16 * 3),
-        "Nd2O3": 144.24 * 2 / (144.24 * 2 + 16 * 3),
-        "Sm2O3": 150.36 * 2 / (150.36 * 2 + 16 * 3),
-        "Gd2O3": 157.25 * 2 / (157.25 * 2 + 16 * 3),
-        "Dy2O3": 162.5 * 2 / (162.5 * 2 + 16 * 3),
-    }
-
-    feed_REE = sum(
-        flowsheet.fs.leach_solid_feed.flow_mass[0]
-        * flowsheet.fs.leach_solid_feed.mass_frac_comp[0, molecule]
-        * REE_frac
-        for molecule, REE_frac in REE_mass_frac.items()
-    )
-
-    feed_grade = (
-        units.convert(feed_REE, to_units=units.kg / units.hr)
-        / flowsheet.fs.leach_solid_feed.flow_mass[0]
-    )
-
-    m.fs.feed_input = Var(initialize=feed_input, units=units.ton / units.hr)
-    m.fs.feed_grade = Var(initialize=feed_grade * 1000000, units=units.ppm)
-
-    hours_per_shift = 8
-    shifts_per_day = 3
-    operating_days_per_year = 336
-
-    # for convenience
-    m.fs.annual_operating_hours = Param(
-        initialize=hours_per_shift * shifts_per_day * operating_days_per_year,
-        mutable=True,
-        units=units.hours / units.a,
-    )
-
-    recovery_rate = units.convert(
-        flowsheet.fs.roaster.flow_mass_product[0], to_units=units.kg / units.hr
-    )
-    m.fs.recovery_rate_per_year = Var(
-        initialize=recovery_rate * m.fs.annual_operating_hours,
-        units=units.kg / units.yr,
-    )
-
-    # the land cost is the lease cost, or refining cost of REO produced
-    m.fs.land_cost = Expression(
-        expr=0.303736
-        * 1e-6
-        * getattr(units, "MUSD_" + CE_index_year)
-        / units.ton
-        * units.convert(m.fs.feed_input, to_units=units.ton / units.hr)
-        * hours_per_shift
-        * units.hr
-        * shifts_per_day
-        * units.day**-1
-        * operating_days_per_year
-        * units.day
-    )
-
-    solid_waste = value(
-        units.convert(
-            flowsheet.fs.leach_filter_cake.flow_mass[0], to_units=units.ton / units.hr
-        )
-    )
-
-    m.fs.solid_waste = Var(
-        m.fs.time, initialize=solid_waste, units=units.ton / units.hr
-    )  # non-hazardous solid waste
-
-    m.fs.precipitate = Var(
-        m.fs.time, initialize=0, units=units.ton / units.hr
-    )  # non-hazardous precipitate
-
-    dust = value(
-        units.convert(
-            flowsheet.fs.roaster.flow_mass_dust[0], to_units=units.ton / units.hr
-        )
-    )
-    m.fs.dust_and_volatiles = Var(
-        m.fs.time, initialize=dust, units=units.ton / units.hr
-    )  # dust and volatiles
-    m.fs.power = Var(m.fs.time, initialize=14716, units=units.hp)
-
-    resources = [
-        "nonhazardous_solid_waste",
-        "nonhazardous_precipitate_waste",
-        "dust_and_volatiles",
-        "power",
-    ]
-
-    rates = [
-        m.fs.solid_waste,
-        m.fs.precipitate,
-        m.fs.dust_and_volatiles,
-        m.fs.power,
-    ]
-
-    # define product flowrates
-
-    REO_molar_mass = {
-        "Y2O3": 88.906 * 2 + 16 * 3,
-        "La2O3": 138.91 * 2 + 16 * 3,
-        "Ce2O3": 140.12 * 2 + 16 * 3,
-        "Pr2O3": 140.91 * 2 + 16 * 3,
-        "Nd2O3": 144.24 * 2 + 16 * 3,
-        "Sm2O3": 150.36 * 2 + 16 * 3,
-        "Gd2O3": 157.25 * 2 + 16 * 3,
-        "Dy2O3": 162.5 * 2 + 16 * 3,
-        "Sc2O3": 44.96 * 2 + 16 * 3,
-    }
-
-    m.fs.Ce_product = Param(
-        default=units.convert(
-            flowsheet.fs.roaster.flow_mol_comp_product[0, "Ce"]
-            * REO_molar_mass["Ce2O3"]
-            * units.g
-            / units.mol,
-            to_units=units.kg / units.hr,
-        ),
-        units=units.kg / units.hr,
-        mutable=True,
-        doc="Product cerium oxide mass flow",
-    )
-
-    m.fs.Dy_product = Param(
-        default=units.convert(
-            flowsheet.fs.roaster.flow_mol_comp_product[0, "Dy"]
-            * REO_molar_mass["Dy2O3"]
-            * units.g
-            / units.mol,
-            to_units=units.kg / units.hr,
-        ),
-        units=units.kg / units.hr,
-        mutable=True,
-        doc="Product dysprosium oxide mass flow",
-    )
-
-    m.fs.Gd_product = Param(
-        default=units.convert(
-            flowsheet.fs.roaster.flow_mol_comp_product[0, "Gd"]
-            * REO_molar_mass["Gd2O3"]
-            * units.g
-            / units.mol,
-            to_units=units.kg / units.hr,
-        ),
-        units=units.kg / units.hr,
-        mutable=True,
-        doc="Product gadolinium oxide mass flow",
-    )
-
-    m.fs.La_product = Param(
-        default=units.convert(
-            flowsheet.fs.roaster.flow_mol_comp_product[0, "La"]
-            * REO_molar_mass["La2O3"]
-            * units.g
-            / units.mol,
-            to_units=units.kg / units.hr,
-        ),
-        units=units.kg / units.hr,
-        mutable=True,
-        doc="Product lanthanum oxide mass flow",
-    )
-
-    m.fs.Nd_product = Param(
-        default=units.convert(
-            flowsheet.fs.roaster.flow_mol_comp_product[0, "Nd"]
-            * REO_molar_mass["Nd2O3"]
-            * units.g
-            / units.mol,
-            to_units=units.kg / units.hr,
-        ),
-        units=units.kg / units.hr,
-        mutable=True,
-        doc="Product neodymium oxide mass flow",
-    )
-
-    m.fs.Pr_product = Param(
-        default=units.convert(
-            flowsheet.fs.roaster.flow_mol_comp_product[0, "Pr"]
-            * REO_molar_mass["Pr2O3"]
-            * units.g
-            / units.mol,
-            to_units=units.kg / units.hr,
-        ),
-        units=units.kg / units.hr,
-        mutable=True,
-        doc="Product praseodymium oxide mass flow",
-    )
-
-    m.fs.Sc_product = Param(
-        default=units.convert(
-            flowsheet.fs.roaster.flow_mol_comp_product[0, "Sc"]
-            * REO_molar_mass["Sc2O3"]
-            * units.g
-            / units.mol,
-            to_units=units.kg / units.hr,
-        ),
-        units=units.kg / units.hr,
-        mutable=True,
-        doc="Product scandium oxide mass flow",
-    )
-
-    m.fs.Sm_product = Param(
-        default=units.convert(
-            flowsheet.fs.roaster.flow_mol_comp_product[0, "Sm"]
-            * REO_molar_mass["Sm2O3"]
-            * units.g
-            / units.mol,
-            to_units=units.kg / units.hr,
-        ),
-        units=units.kg / units.hr,
-        mutable=True,
-        doc="Product samarium oxide mass flow",
-    )
-
-    m.fs.Y_product = Param(
-        default=units.convert(
-            flowsheet.fs.roaster.flow_mol_comp_product[0, "Y"]
-            * REO_molar_mass["Y2O3"]
-            * units.g
-            / units.mol,
-            to_units=units.kg / units.hr,
-        ),
-        units=units.kg / units.hr,
-        mutable=True,
-        doc="Product yttrium oxide mass flow",
-    )
-
-    pure_product_output_rates = {}
-
-    mixed_product_output_rates = {
-        "CeO2": m.fs.Ce_product,
-        "Sc2O3": m.fs.Sc_product,
-        "Y2O3": m.fs.Y_product,
-        "La2O3": m.fs.La_product,
-        "Nd2O3": m.fs.Nd_product,
-        "Pr6O11": m.fs.Pr_product,
-        "Sm2O3": m.fs.Sm_product,
-        "Gd2O3": m.fs.Gd_product,
-        "Dy2O3": m.fs.Dy_product,
-    }
-
-    m.fs.costing.build_process_costs(
-        # arguments related to installation costs
-        piping_materials_and_labor_percentage=20,
-        electrical_materials_and_labor_percentage=20,
-        instrumentation_percentage=8,
-        plants_services_percentage=10,
-        process_buildings_percentage=40,
-        auxiliary_buildings_percentage=15,
-        site_improvements_percentage=10,
-        equipment_installation_percentage=17,
-        field_expenses_percentage=12,
-        project_management_and_construction_percentage=30,
-        process_contingency_percentage=15,
-        # argument related to Fixed OM costs
-        nameplate_capacity=500,  # short (US) ton/hr
-        labor_types=[
-            "skilled",
-            "unskilled",
-            "supervisor",
-            "maintenance",
-            "technician",
-            "engineer",
-        ],
-        labor_rate=[24.98, 19.08, 30.39, 22.73, 21.97, 45.85],  # USD/hr
-        labor_burden=25,  # % fringe benefits
-        operators_per_shift=[4, 9, 2, 2, 2, 3],
-        hours_per_shift=hours_per_shift,
-        shifts_per_day=shifts_per_day,
-        operating_days_per_year=operating_days_per_year,
-        pure_product_output_rates=pure_product_output_rates,
-        mixed_product_output_rates=mixed_product_output_rates,
-        mixed_product_sale_price_realization_factor=0.65,  # 65% price realization for mixed products
-        # arguments related to total owners costs
-        land_cost=m.fs.land_cost,
-        resources=resources,
-        rates=rates,
-        fixed_OM=True,
-        variable_OM=True,
-        feed_input=m.fs.feed_input,
-        efficiency=0.80,  # power usage efficiency, or fixed motor/distribution efficiency
-        waste=[
-            "nonhazardous_solid_waste",
-            "nonhazardous_precipitate_waste",
-            "dust_and_volatiles",
-        ],
-        recovery_rate_per_year=m.fs.recovery_rate_per_year,
-        CE_index_year=CE_index_year,
-    )
-
-    # define reagent fill costs as an other plant cost so framework adds this to TPC calculation
-    m.fs.costing.other_plant_costs.unfix()
-    m.fs.costing.other_plant_costs_rule = Constraint(
-        expr=(
-            m.fs.costing.other_plant_costs
-            == units.convert(
-                1218.073 * units.USD_2016  # Rougher Solvent Extraction
-                + 48.723 * units.USD_2016  # Cleaner Solvent Extraction
-                + 182.711
-                * units.USD_2016,  # Solvent Extraction Wash and Saponification
-                to_units=getattr(units, "MUSD_" + CE_index_year),
-            )
-        )
-    )
-
-    # fix costing vars that shouldn't change
-    m.fs.feed_input.fix()
-    m.fs.feed_grade.fix()
-    m.fs.recovery_rate_per_year.fix()
-    m.fs.solid_waste.fix()
-    m.fs.precipitate.fix()
-    m.fs.dust_and_volatiles.fix()
-    m.fs.power.fix()
-
-    # check that the model is set up properly and has 0 degrees of freedom
-    dt = DiagnosticsToolbox(model=m)
-    print("Structural issues in costing")
-    dt.report_structural_issues()
-    assert degrees_of_freedom(m) == 0
-
-    # Initialize costing
-    QGESSCostingData.costing_initialization(m.fs.costing)
-    QGESSCostingData.initialize_fixed_OM_costs(m.fs.costing)
-    QGESSCostingData.initialize_variable_OM_costs(m.fs.costing)
-
-    # Solve costing
-    solver = get_solver()
-    solver.solve(m, tee=True)
-
-    return m
-
-
-def display_costing(m):
-    QGESSCostingData.report(m.fs.costing)
-    m.fs.costing.variable_operating_costs.display()  # results will be in t = 0
-    QGESSCostingData.display_bare_erected_costs(m.fs.costing)
-    QGESSCostingData.display_flowsheet_cost(m.fs.costing)
-
-
 if __name__ == "__main__":
     m, results = main()