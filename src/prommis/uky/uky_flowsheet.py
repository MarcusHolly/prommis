--- conflicted
+++ resolved
@@ -640,7 +640,7 @@
     )
 
     # -----------------------------------------------------------------------------------------------------------------
-    # UKy flowsheet connections
+    # UKy flowsheet with leach recycle loop
     m.fs.sol_feed = Arc(
         source=m.fs.leach_solid_feed.outlet, destination=m.fs.leach.solid_inlet
     )
@@ -822,12 +822,8 @@
         "Fe",
     ]
 
-<<<<<<< HEAD
     # Leaching
     for component in aqueous_component_set:
-=======
-    for component in component_set1:
->>>>>>> 52641364
         m.scaling_factor[m.fs.leach.liquid[0, 1].conc_mol_comp[component]] = 1e5
         m.scaling_factor[m.fs.leach.liquid[0, 2].conc_mol_comp[component]] = 1e5
         m.scaling_factor[
@@ -1755,11 +1751,6 @@
 
 def display_results(m):
     m.fs.roaster.display()
-    # m.fs.solex_cleaner2.mscontactor.display()
-    # m.fs.scrub_sep.display()
-    # m.fs.load_sep.display()
-    # m.fs.precip_sx_mixer.display()
-    # m.fs.solex_cleaner1.mscontactor.display()
 
 
 if __name__ == "__main__":
