from pyomo.environ import ConcreteModel, assert_optimal_termination, value
from pyomo.util.check_units import assert_units_consistent

from idaes.core import FlowsheetBlock
from idaes.core.initialization import (
    BlockTriangularizationInitializer,
    InitializationStatus,
)
from idaes.core.solvers import get_solver
from idaes.core.util.model_diagnostics import DiagnosticsToolbox
from idaes.core.util.model_statistics import (
    degrees_of_freedom,
    number_total_constraints,
    number_unused_variables,
    number_variables,
)
from idaes.core.util.scaling import unscaled_variables_generator

import pytest

from prommis.precipitate.precipitate_liquid_properties import AqueousParameter
from prommis.precipitate.precipitate_solids_properties import PrecipitateParameters
from prommis.precipitate.precipitator import Precipitator

# -----------------------------------------------------------------------------
# Get default solver for testing
solver = get_solver()


# -----------------------------------------------------------------------------
@pytest.mark.unit
def test_config():
    m = ConcreteModel()
    m.fs = FlowsheetBlock(dynamic=False)
    m.fs.properties_aq = AqueousParameter()
    m.fs.properties_solid = PrecipitateParameters()

    m.fs.unit = Precipitator(
        property_package_aqueous=m.fs.properties_aq,
        property_package_precipitate=m.fs.properties_solid,
    )

    assert len(m.fs.unit.config) == 11

    assert not m.fs.unit.config.dynamic
    assert not m.fs.unit.config.has_holdup
    assert not m.fs.unit.config.has_equilibrium_reactions
    assert not m.fs.unit.config.has_phase_equilibrium
    assert not m.fs.unit.config.has_heat_of_reaction
    assert m.fs.unit.config.property_package_aqueous is m.fs.properties_aq
    assert m.fs.unit.config.property_package_precipitate is m.fs.properties_solid


# -----------------------------------------------------------------------------
class TestPrec(object):
    @pytest.fixture(scope="class")
    def prec(self):
        m = ConcreteModel()
        m.fs = FlowsheetBlock(dynamic=False)
        m.fs.properties_aq = AqueousParameter()
        m.fs.properties_solid = PrecipitateParameters()

        m.fs.unit = Precipitator(
            property_package_aqueous=m.fs.properties_aq,
            property_package_precipitate=m.fs.properties_solid,
        )

        m.fs.unit.aqueous_inlet.flow_vol[0].fix(100)

        m.fs.unit.aqueous_inlet.conc_mass_comp[0, "Al"].fix(10)
        m.fs.unit.aqueous_inlet.conc_mass_comp[0, "Ca"].fix(10)
        m.fs.unit.aqueous_inlet.conc_mass_comp[0, "Fe"].fix(10)
        m.fs.unit.aqueous_inlet.conc_mass_comp[0, "Sc"].fix(10)
        m.fs.unit.aqueous_inlet.conc_mass_comp[0, "Y"].fix(10)
        m.fs.unit.aqueous_inlet.conc_mass_comp[0, "La"].fix(10)
        m.fs.unit.aqueous_inlet.conc_mass_comp[0, "Ce"].fix(10)
        m.fs.unit.aqueous_inlet.conc_mass_comp[0, "Pr"].fix(10)
        m.fs.unit.aqueous_inlet.conc_mass_comp[0, "Nd"].fix(10)
        m.fs.unit.aqueous_inlet.conc_mass_comp[0, "Sm"].fix(10)
        m.fs.unit.aqueous_inlet.conc_mass_comp[0, "Gd"].fix(10)
        m.fs.unit.aqueous_inlet.conc_mass_comp[0, "Dy"].fix(10)
        m.fs.unit.aqueous_inlet.conc_mass_comp[0, "H"].fix(1e-9)
        m.fs.unit.aqueous_inlet.conc_mass_comp[0, "Cl"].fix(1e-9)
        m.fs.unit.aqueous_inlet.conc_mass_comp[0, "SO4"].fix(1e-9)
        m.fs.unit.aqueous_inlet.conc_mass_comp[0, "HSO4"].fix(1e-9)
        m.fs.unit.aqueous_inlet.conc_mass_comp[0, "H2O"].fix(1000000)

        m.fs.unit.cv_precipitate[0].temperature.fix(348.15)

        return m

    @pytest.mark.build
    @pytest.mark.unit
    def test_build(self, prec):
        assert hasattr(prec.fs.unit, "aqueous_inlet")
        assert len(prec.fs.unit.aqueous_inlet.vars) == 2
        assert hasattr(prec.fs.unit.aqueous_inlet, "flow_vol")
        assert hasattr(prec.fs.unit.aqueous_inlet, "conc_mass_comp")

        assert hasattr(prec.fs.unit, "aqueous_outlet")
        assert len(prec.fs.unit.aqueous_outlet.vars) == 2
        assert hasattr(prec.fs.unit.aqueous_outlet, "flow_vol")
        assert hasattr(prec.fs.unit.aqueous_outlet, "conc_mass_comp")

        assert hasattr(prec.fs.unit, "precipitate_outlet")
        assert len(prec.fs.unit.precipitate_outlet.vars) == 2
        assert hasattr(prec.fs.unit.precipitate_outlet, "flow_mol_comp")
        assert hasattr(prec.fs.unit.precipitate_outlet, "temperature")

        assert hasattr(prec.fs.unit, "precipitate_generation")
        assert hasattr(prec.fs.unit, "aqueous_depletion")
        assert hasattr(prec.fs.unit, "vol_balance")

<<<<<<< HEAD
        assert number_variables(prec.fs.unit) == 116
        assert number_total_constraints(prec.fs.unit) == 97
=======
        assert number_variables(prec.fs.unit) == 87
        assert number_total_constraints(prec.fs.unit) == 73
>>>>>>> b2f4d227
        assert number_unused_variables(prec.fs.unit) == 1

    @pytest.mark.component
    def test_units(self, prec):
        assert_units_consistent(prec.fs.unit)

        dt = DiagnosticsToolbox(model=prec)
        dt.report_structural_issues()
        dt.display_underconstrained_set()
        dt.display_overconstrained_set()
        assert degrees_of_freedom(prec) == 0

    @pytest.mark.unit
    def test_dof(self, prec):
        assert degrees_of_freedom(prec) == 0

    @pytest.mark.solver
    @pytest.mark.skipif(solver is None, reason="Solver not available")
    @pytest.mark.component
    def test_initialize(self, prec):
        initializer = BlockTriangularizationInitializer(constraint_tolerance=2e-5)
        initializer.initialize(prec.fs.unit)
        assert initializer.summary[prec.fs.unit]["status"] == InitializationStatus.Ok

    @pytest.mark.component
    def test_var_scaling(self, prec):
        unscaled_var_list = list(
            unscaled_variables_generator(prec.fs.unit, include_fixed=True)
        )
        assert len(unscaled_var_list) == 0

    @pytest.mark.solver
    @pytest.mark.skipif(solver is None, reason="Solver not available")
    @pytest.mark.component
    def test_solve(self, prec):
        solver = get_solver()
        results = solver.solve(prec)
        assert_optimal_termination(results)

    @pytest.mark.solver
    @pytest.mark.skipif(solver is None, reason="Solver not available")
    @pytest.mark.component
    def test_solution(self, prec):
        assert pytest.approx(100, abs=1e-0) == value(
            prec.fs.unit.aqueous_outlet.flow_vol[0]
        )
        assert pytest.approx(9.91, abs=1e-3) == value(
            prec.fs.unit.aqueous_outlet.conc_mass_comp[0, "Al"]
        )
        assert pytest.approx(7.95, abs=1e-3) == value(
            prec.fs.unit.aqueous_outlet.conc_mass_comp[0, "Ca"]
        )
        assert pytest.approx(3.193, abs=1e-3) == value(
            prec.fs.unit.aqueous_outlet.conc_mass_comp[0, "Ce"]
        )
        assert pytest.approx(1.284, abs=1e-3) == value(
            prec.fs.unit.aqueous_outlet.conc_mass_comp[0, "Dy"]
        )
        assert pytest.approx(9.756, abs=1e-3) == value(
            prec.fs.unit.aqueous_outlet.conc_mass_comp[0, "Fe"]
        )
        assert pytest.approx(1.199, abs=1e-3) == value(
            prec.fs.unit.aqueous_outlet.conc_mass_comp[0, "Gd"]
        )
        assert pytest.approx(4.849, rel=1e-3) == value(
            prec.fs.unit.aqueous_outlet.conc_mass_comp[0, "La"]
        )
        assert pytest.approx(1.845, abs=1e-3) == value(
            prec.fs.unit.aqueous_outlet.conc_mass_comp[0, "Nd"]
        )
        assert pytest.approx(2.2, abs=1e-3) == value(
            prec.fs.unit.aqueous_outlet.conc_mass_comp[0, "Pr"]
        )
        assert pytest.approx(6.839, abs=1e-3) == value(
            prec.fs.unit.aqueous_outlet.conc_mass_comp[0, "Sc"]
        )
        assert pytest.approx(1.265, abs=1e-3) == value(
            prec.fs.unit.aqueous_outlet.conc_mass_comp[0, "Sm"]
        )
        assert pytest.approx(2.554, abs=1e-3) == value(
            prec.fs.unit.aqueous_outlet.conc_mass_comp[0, "Y"]
        )
        assert pytest.approx(0.00016678, abs=1e-6) == value(
            prec.fs.unit.precipitate_outlet.flow_mol_comp[0, "Al2(C2O4)3(s)"]
        )
        assert pytest.approx(0.0051150, abs=1e-6) == value(
            prec.fs.unit.precipitate_outlet.flow_mol_comp[0, "Ca(C2O4)(s)"]
        )
        assert pytest.approx(0.002429, abs=1e-6) == value(
            prec.fs.unit.precipitate_outlet.flow_mol_comp[0, "Ce2(C2O4)3(s)"]
        )
        assert pytest.approx(0.002682, abs=1e-6) == value(
            prec.fs.unit.precipitate_outlet.flow_mol_comp[0, "Dy2(C2O4)3(s)"]
        )
        assert pytest.approx(0.0002189, abs=1e-6) == value(
            prec.fs.unit.precipitate_outlet.flow_mol_comp[0, "Fe2(C2O4)3(s)"]
        )
        assert pytest.approx(0.002799, abs=1e-6) == value(
            prec.fs.unit.precipitate_outlet.flow_mol_comp[0, "Gd2(C2O4)3(s)"]
        )
        assert pytest.approx(0.001854, abs=1e-6) == value(
            prec.fs.unit.precipitate_outlet.flow_mol_comp[0, "La2(C2O4)3(s)"]
        )
        assert pytest.approx(0.0028268, abs=1e-6) == value(
            prec.fs.unit.precipitate_outlet.flow_mol_comp[0, "Nd2(C2O4)3(s)"]
        )
        assert pytest.approx(0.0027677, abs=1e-6) == value(
            prec.fs.unit.precipitate_outlet.flow_mol_comp[0, "Pr2(C2O4)3(s)"]
        )
        assert pytest.approx(0.003517, abs=1e-6) == value(
            prec.fs.unit.precipitate_outlet.flow_mol_comp[0, "Sc2(C2O4)3(s)"]
        )
        assert pytest.approx(0.0029047, abs=1e-6) == value(
            prec.fs.unit.precipitate_outlet.flow_mol_comp[0, "Sm2(C2O4)3(s)"]
        )
        assert pytest.approx(0.004188, abs=1e-6) == value(
            prec.fs.unit.precipitate_outlet.flow_mol_comp[0, "Y2(C2O4)3(s)"]
        )
        assert pytest.approx(348.15, abs=1e-3) == value(
            prec.fs.unit.precipitate_outlet.temperature[0]
        )

    @pytest.mark.solver
    @pytest.mark.skipif(solver is None, reason="Solver not available")
    @pytest.mark.component
    def test_conservation(self, prec):
        assert value(
            prec.fs.unit.aqueous_inlet.flow_vol[0] * prec.fs.properties_aq.dens_mass
        ) == pytest.approx(
            value(
                prec.fs.unit.aqueous_outlet.flow_vol[0]
                * prec.fs.properties_aq.dens_mass
            ),
            rel=1e-6,
            abs=1e-6,
        )

        reversed_react = dict(map(reversed, prec.fs.properties_solid.react.items()))
        pass_through_elements = ["Ca", "H", "Cl", "SO4", "H2O", "HSO4"]
        for j in prec.fs.properties_aq.dissolved_elements:
            if j in pass_through_elements:
                assert value(
                    prec.fs.unit.cv_aqueous.properties_in[0].flow_mol_comp[j]
                ) == pytest.approx(
                    value(prec.fs.unit.cv_aqueous.properties_out[0].flow_mol_comp[j]),
                    rel=1e-5,
                    abs=1e-5,
                )
            else:
                assert value(
                    prec.fs.unit.cv_aqueous.properties_in[0].flow_mol_comp[j]
                ) == pytest.approx(
                    value(
                        prec.fs.unit.cv_aqueous.properties_out[0].flow_mol_comp[j]
                        + (
                            prec.fs.unit.precipitate_outlet.flow_mol_comp[
                                0, reversed_react[j]
                            ]
                            * prec.fs.properties_solid.stoich[reversed_react[j]]
                        )
                    ),
                    rel=1e-5,
                    abs=1e-5,
                )<|MERGE_RESOLUTION|>--- conflicted
+++ resolved
@@ -111,13 +111,8 @@
         assert hasattr(prec.fs.unit, "aqueous_depletion")
         assert hasattr(prec.fs.unit, "vol_balance")
 
-<<<<<<< HEAD
-        assert number_variables(prec.fs.unit) == 116
-        assert number_total_constraints(prec.fs.unit) == 97
-=======
-        assert number_variables(prec.fs.unit) == 87
-        assert number_total_constraints(prec.fs.unit) == 73
->>>>>>> b2f4d227
+        assert number_variables(prec.fs.unit) == 117
+        assert number_total_constraints(prec.fs.unit) == 98
         assert number_unused_variables(prec.fs.unit) == 1
 
     @pytest.mark.component
@@ -256,7 +251,7 @@
         )
 
         reversed_react = dict(map(reversed, prec.fs.properties_solid.react.items()))
-        pass_through_elements = ["Ca", "H", "Cl", "SO4", "H2O", "HSO4"]
+        pass_through_elements = ["H", "Cl", "SO4", "H2O", "HSO4"]
         for j in prec.fs.properties_aq.dissolved_elements:
             if j in pass_through_elements:
                 assert value(
